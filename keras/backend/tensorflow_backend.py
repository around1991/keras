import tensorflow as tf
import numpy as np
import os
import warnings
from .common import _FLOATX, _EPSILON

# INTERNAL UTILS

_SESSION = None


def get_session():
    global _SESSION
    if _SESSION is None:
        if not os.environ.get('OMP_NUM_THREADS'):
            _SESSION = tf.Session(config=tf.ConfigProto(allow_soft_placement=True))
        else:
            nb_thread = int(os.environ.get('OMP_NUM_THREADS'))
            _SESSION = tf.Session(config=tf.ConfigProto(intra_op_parallelism_threads=nb_thread, allow_soft_placement=True))
    return _SESSION


def set_session(session):
    global _SESSION
    _SESSION = session


# VARIABLE MANIPULATION

def variable(value, dtype=_FLOATX, name=None):
    v = tf.Variable(np.asarray(value, dtype=dtype), name=name)
    get_session().run(v.initializer)
    return v


def placeholder(shape=None, ndim=None, dtype=_FLOATX, name=None):
    if not shape:
        if ndim:
            shape = [None for _ in range(ndim)]
    return tf.placeholder(dtype, shape=shape, name=name)


def shape(x):
    # symbolic shape
    return tf.shape(x)


def int_shape(x):
    shape = x.get_shape()
    return tuple([i.__int__() for i in shape])


def ndim(x):
    return len(x.get_shape())


def eval(x):
    '''Run a graph.
    '''
    return x.eval(session=get_session())


def zeros(shape, dtype=_FLOATX, name=None):
    return variable(np.zeros(shape), dtype, name)


def ones(shape, dtype=_FLOATX, name=None):
    return variable(np.ones(shape), dtype, name)


def ones_like(x, name=None):
    return tf.ones_like(x, name=name)


def zeros_like(x, name=None):
    return tf.zeros_like(x, name=name)


def count_params(x):
    '''Return number of scalars in a tensor.
    '''
    shape = x.get_shape()
    return np.prod([shape[i]._value for i in range(len(shape))])


def cast(x, dtype):
    return tf.cast(x, dtype)


# LINEAR ALGEBRA

def dot(x, y):
    return tf.matmul(x, y)


def batch_dot(x, y, axes=None):
    if axes:
        adj_x = None if axes[0][0] == ndim(x)-1 else True
        adj_y = True if axes[1][0] == ndim(y)-1 else None
    else:
        adj_x = None
        adj_y = None
    return tf.batch_matmul(x, y, adj_x=adj_x, adj_y=adj_y)


def transpose(x):
    return tf.transpose(x)


def gather(reference, indices):
    '''
    # Arguments
        reference: a tensor.
        indices: an int tensor of indices.

    # Returns
        a tensor of same type as `reference`.
    '''
    return tf.gather(reference, indices)


# ELEMENT-WISE OPERATIONS

def normalize_axis(axis, ndim):
    if type(axis) is tuple:
        axis = list(axis)
    if type(axis) is list:
        for i, a in enumerate(axis):
            if a is not None and a < 0:
                axis[i] = a % ndim
    else:
        if axis is not None and axis < 0:
            axis = axis % ndim
    return axis


def max(x, axis=None, keepdims=False):
    axis = normalize_axis(axis, ndim(x))
    return tf.reduce_max(x, reduction_indices=axis, keep_dims=keepdims)


def min(x, axis=None, keepdims=False):
    axis = normalize_axis(axis, ndim(x))
    return tf.reduce_min(x, reduction_indices=axis, keep_dims=keepdims)


def sum(x, axis=None, keepdims=False):
    '''Sum of the values in a tensor, alongside the specified axis.
    '''
    axis = normalize_axis(axis, ndim(x))
    return tf.reduce_sum(x, reduction_indices=axis, keep_dims=keepdims)


def prod(x, axis=None, keepdims=False):
    '''Multiply the values in a tensor, alongside the specified axis.
    '''
    axis = normalize_axis(axis, ndim(x))
    return tf.reduce_prod(x, reduction_indices=axis, keep_dims=keepdims)


def std(x, axis=None, keepdims=False):
    axis = normalize_axis(axis, ndim(x))
    if x.dtype.base_dtype == tf.bool:
        x = tf.cast(x, _FLOATX)
    m = tf.reduce_mean(x, reduction_indices=axis, keep_dims=True)
    devs_squared = tf.square(x - m)
    return tf.sqrt(tf.reduce_mean(devs_squared,
                                  reduction_indices=axis,
                                  keep_dims=keepdims))


def mean(x, axis=None, keepdims=False):
    axis = normalize_axis(axis, ndim(x))
    if x.dtype.base_dtype == tf.bool:
        x = tf.cast(x, _FLOATX)
    return tf.reduce_mean(x, reduction_indices=axis, keep_dims=keepdims)


def any(x, axis=None, keepdims=False):
    '''Bitwise reduction (logical OR).

    Return array of uint8 (0s and 1s).
    '''
    axis = normalize_axis(axis, ndim(x))
    x = tf.cast(x, tf.bool)
    x = tf.reduce_any(x, reduction_indices=axis, keep_dims=keepdims)
    return tf.cast(x, tf.uint8)


def argmax(x, axis=-1):
    if axis < 0:
        axis = axis % len(x.get_shape())
    return tf.argmax(x, axis)


def argmin(x, axis=-1):
    if axis < 0:
        axis = axis % len(x.get_shape())
    return tf.argmin(x, axis)


def square(x):
    return tf.square(x)


def abs(x):
    return tf.abs(x)


def sqrt(x):
    x = tf.clip_by_value(x, tf.cast(0., dtype=_FLOATX),
                         tf.cast(np.inf, dtype=_FLOATX))
    return tf.sqrt(x)


def exp(x):
    return tf.exp(x)


def log(x):
    return tf.log(x)


def round(x):
    return tf.round(x)


def pow(x, a):
    return tf.pow(x, a)


def clip(x, min_value, max_value):
    if max_value < min_value:
        max_value = min_value
    return tf.clip_by_value(x, tf.cast(min_value, dtype=_FLOATX),
                            tf.cast(max_value, dtype=_FLOATX))


def equal(x, y):
    return tf.equal(x, y)


def not_equal(x, y):
    return tf.not_equal(x, y)


def maximum(x, y):
    return tf.maximum(x, y)


def minimum(x, y):
    return tf.minimum(x, y)


# SHAPE OPERATIONS

def concatenate(tensors, axis=-1):
    if axis < 0:
        if len(tensors[0].get_shape()):
            axis = axis % len(tensors[0].get_shape())
        else:
            axis = 0
    return tf.concat(axis, tensors)


def reshape(x, shape):
    return tf.reshape(x, shape)


def permute_dimensions(x, pattern):
    '''Transpose dimensions.

    # Arguments
        pattern: should be a tuple or list of
            dimension indices, e.g. [0, 2, 1].
    '''
    return tf.transpose(x, perm=pattern)


def resize_images(X, height_factor, width_factor, dim_ordering):
    '''Resize the images contained in a 4D tensor of shape
    - [batch, channels, height, width] (for 'th' dim_ordering)
    - [batch, height, width, channels] (for 'tf' dim_ordering)
    by a factor of (height_factor, width_factor). Both factors should be
    positive integers.
    '''
    if dim_ordering == 'th':
        new_shape = tf.shape(X)[2:]
        new_shape *= tf.constant(np.array([height_factor, width_factor]).astype('int32'))
        X = permute_dimensions(X, [0, 2, 3, 1])
        X = tf.image.resize_nearest_neighbor(X, new_shape)
        return permute_dimensions(X, [0, 3, 1, 2])
    elif dim_ordering == 'tf':
        new_shape = tf.shape(X)[1:3]
        new_shape *= tf.constant(np.array([height_factor, width_factor]).astype('int32'))
        return tf.image.resize_nearest_neighbor(X, new_shape)
    else:
        raise Exception('Invalid dim_ordering: ' + dim_ordering)


def repeat_elements(x, rep, axis):
    '''Repeats the elements of a tensor along an axis, like np.repeat

    If x has shape (s1, s2, s3) and axis=1, the output
    will have shape (s1, s2 * rep, s3)
    '''
    x_shape = x.get_shape().as_list()
    # slices along the repeat axis
    splits = tf.split(axis, x_shape[axis], x)
    # repeat each slice the given number of reps
    x_rep = [s for s in splits for i in range(rep)]
    return tf.concat(axis, x_rep)


def repeat(x, n):
    '''Repeat a 2D tensor:

    if x has shape (samples, dim) and n=2,
    the output will have shape (samples, 2, dim)
    '''
    assert ndim(x) == 2
    tensors = [x] * n
    stacked = tf.pack(tensors)
    return tf.transpose(stacked, (1, 0, 2))


def tile(x, n):
    return tf.tile(x, n)


def flatten(x):
    return tf.reshape(x, [-1])


def batch_flatten(x):
    '''Turn a n-D tensor into a 2D tensor where
    the first dimension is conserved.
    '''
    x = tf.reshape(x, [-1, np.prod(x.get_shape()[1:].as_list())])
    return x


def expand_dims(x, dim=-1):
    '''Add a 1-sized dimension at index "dim".
    '''
    return tf.expand_dims(x, dim)


def squeeze(x, axis):
    '''Remove a 1-dimension from the tensor at index "axis".
    '''
    return tf.squeeze(x, [axis])


def temporal_padding(x, padding=1):
    '''Pad the middle dimension of a 3D tensor
    with "padding" zeros left and right.
    '''
    pattern = [[0, 0], [padding, padding], [0, 0]]
    return tf.pad(x, pattern)


def spatial_2d_padding(x, padding=(1, 1), dim_ordering='th'):
    '''Pad the 2nd and 3rd dimensions of a 4D tensor
    with "padding[0]" and "padding[1]" (resp.) zeros left and right.
    '''
    if dim_ordering == 'th':
        pattern = [[0, 0], [0, 0],
                   [padding[0], padding[0]], [padding[1], padding[1]]]
    else:
        pattern = [[0, 0],
                   [padding[0], padding[0]], [padding[1], padding[1]],
                   [0, 0]]
    return tf.pad(x, pattern)


def pack(x):
    return tf.pack(x)


# VALUE MANIPULATION


def get_value(x):
    '''Technically the same as eval() for TF.
    '''
    return x.eval(session=get_session())


def set_value(x, value):
    tf.assign(x, np.asarray(value)).op.run(session=get_session())


# GRAPH MANIPULATION

class Function(object):

    def __init__(self, inputs, outputs, updates=[]):
        assert type(inputs) in {list, tuple}, 'Input to a TensorFlow backend function should be a list or tuple.'
        assert type(outputs) in {list, tuple}, 'Output to a TensorFlow backend function should be a list or tuple.'
        assert type(updates) in {list, tuple}, 'Updates in a TensorFlow backend function should be a list or tuple.'
        self.inputs = list(inputs)
        self.outputs = list(outputs)
        with tf.control_dependencies(self.outputs):
            self.updates = [tf.assign(p, new_p) for (p, new_p) in updates]

    def __call__(self, inputs):
        assert type(inputs) in {list, tuple}
        names = [v.name for v in self.inputs]
        feed_dict = dict(zip(names, inputs))
        session = get_session()
        updated = session.run(self.outputs + self.updates, feed_dict=feed_dict)
        return updated[:len(self.outputs)]


def function(inputs, outputs, updates=[], **kwargs):
    if len(kwargs) > 0:
        msg = [
            "Expected no kwargs, you passed %s" % len(kwargs),
            "kwargs passed to function are ignored with Tensorflow backend"
        ]
        warnings.warn('\n'.join(msg))
    return Function(inputs, outputs, updates=updates)


def gradients(loss, variables):
    return tf.gradients(loss, variables)


# CONTROL FLOW

def rnn(step_function, inputs, initial_states,
        go_backwards=False, mask=None, constants=None):
    '''Iterates over the time dimension of a tensor.

    # Arguments
        inputs: tensor of temporal data of shape (samples, time, ...)
            (at least 3D).
        step_function:
            Parameters:
                input: tensor with shape (samples, ...) (no time dimension),
                    representing input for the batch of samples at a certain
                    time step.
                states: list of tensors.
            Returns:
                output: tensor with shape (samples, ...) (no time dimension),
                new_states: list of tensors, same length and shapes
                    as 'states'.
        initial_states: tensor with shape (samples, ...) (no time dimension),
            containing the initial values for the states used in
            the step function.
        go_backwards: boolean. If True, do the iteration over
            the time dimension in reverse order.
        mask: binary tensor with shape (samples, time, 1),
            with a zero for every element that is masked.
        constants: a list of constant values passed at each step.

    # Returns
        A tuple (last_output, outputs, new_states).
            last_output: the latest output of the rnn, of shape (samples, ...)
            outputs: tensor with shape (samples, time, ...) where each
                entry outputs[s, t] is the output of the step function
                at time t for sample s.
            new_states: list of tensors, latest states returned by
                the step function, of shape (samples, ...).
    '''
    ndim = len(inputs.get_shape())
    assert ndim >= 3, "Input should be at least 3D."
    axes = [1, 0] + list(range(2, ndim))
    inputs = tf.transpose(inputs, (axes))
    input_list = tf.unpack(inputs)
    if constants is None:
        constants = []

    states = initial_states
    successive_states = []
    successive_outputs = []
    if go_backwards:
        input_list.reverse()

    if mask is not None:
        # Transpose not supported by bool tensor types, hence round-trip to uint8.
        mask = tf.cast(mask, tf.uint8)
        if len(mask.get_shape()) == ndim-1:
            mask = expand_dims(mask)
        mask = tf.cast(tf.transpose(mask, axes), tf.bool)
        mask_list = tf.unpack(mask)

        if go_backwards:
            mask_list.reverse()

        for input, mask_t in zip(input_list, mask_list):
            output, new_states = step_function(input, states + constants)

            # tf.select needs its condition tensor to be the same shape as its two
            # result tensors, but in our case the condition (mask) tensor is
            # (nsamples, 1), and A and B are (nsamples, ndimensions). So we need to
            # broadcast the mask to match the shape of A and B. That's what the
            # tile call does, is just repeat the mask along its second dimension
            # ndimensions times.
            tiled_mask_t = tf.tile(mask_t, tf.pack([1, tf.shape(output)[1]]))

            if len(successive_outputs) == 0:
                prev_output = zeros_like(output)
            else:
                prev_output = successive_outputs[-1]

            output = tf.select(tiled_mask_t, output, prev_output)

            return_states = []
            for state, new_state in zip(states, new_states):
                # (see earlier comment for tile explanation)
                tiled_mask_t = tf.tile(mask_t, tf.pack([1, tf.shape(new_state)[1]]))
                return_states.append(tf.select(tiled_mask_t, new_state, state))

            states = return_states
            successive_outputs.append(output)
            successive_states.append(states)
    else:
        for input in input_list:
            output, states = step_function(input, states + constants)
            successive_outputs.append(output)
            successive_states.append(states)

    last_output = successive_outputs[-1]
    outputs = tf.pack(successive_outputs)
    new_states = successive_states[-1]

    axes = [1, 0] + list(range(2, len(outputs.get_shape())))
    outputs = tf.transpose(outputs, axes)
    return last_output, outputs, new_states


def switch(condition, then_expression, else_expression):
    '''Switch between two operations depending on a scalar value.

    # Arguments
        condition: scalar tensor.
        then_expression: TensorFlow operation.
        else_expression: TensorFlow operation.
    '''
    return tf.python.control_flow_ops.cond(condition,
                                           lambda: then_expression,
                                           lambda: else_expression)


# NN OPERATIONS

def relu(x, alpha=0., max_value=None):
    '''ReLU.

    # Arguments
        alpha: slope of negative section.
        max_value: saturation threshold.
    '''
    negative_part = tf.nn.relu(-x)
    x = tf.nn.relu(x)
    if max_value is not None:
        x = tf.clip_by_value(x, tf.cast(0., dtype=_FLOATX),
                             tf.cast(max_value, dtype=_FLOATX))
    if isinstance(alpha, (tuple, list, np.ndarray)) or np.isscalar(alpha):
        alpha = tf.constant(alpha, dtype=_FLOATX)
    x -= alpha * negative_part
    return x


def softmax(x):
    return tf.nn.softmax(x)


def softplus(x):
    return tf.nn.softplus(x)


def categorical_crossentropy(output, target, from_logits=False):
    '''Note: tf.nn.softmax_cross_entropy_with_logits
    expects logits, Keras expects probabilities.
    '''
    if not from_logits:
        # scale preds so that the class probas of each sample sum to 1
        output /= tf.reduce_sum(output,
                                reduction_indices=len(output.get_shape()) - 1,
                                keep_dims=True)
        # manual computation of crossentropy
        output = tf.clip_by_value(output, tf.cast(_EPSILON, dtype=_FLOATX),
                                  tf.cast(1. - _EPSILON, dtype=_FLOATX))
        return - tf.reduce_sum(target * tf.log(output),
                               reduction_indices=len(output.get_shape()) - 1)
    else:
        return tf.nn.softmax_cross_entropy_with_logits(output, target)


def binary_crossentropy(output, target, from_logits=False):
    '''Note: tf.nn.sigmoid_cross_entropy_with_logits
    expects logits, Keras expects probabilities.
    '''
    if not from_logits:
        # transform back to logits
        output = tf.clip_by_value(output, tf.cast(_EPSILON, dtype=_FLOATX),
                                  tf.cast(1.-_EPSILON, dtype=_FLOATX))
        output = tf.log(output / (1 - output))
    return tf.nn.sigmoid_cross_entropy_with_logits(output, target)


def sigmoid(x):
    return tf.nn.sigmoid(x)


def hard_sigmoid(x):
    x = (0.2 * x) + 0.5
    x = tf.clip_by_value(x, tf.cast(0., dtype=_FLOATX),
                         tf.cast(1., dtype=_FLOATX))
    return x


def tanh(x):
    return tf.nn.tanh(x)


def dropout(x, level, seed=None):
    retain_prob = 1. - level
    if seed is None:
        seed = np.random.randint(10e6)
    # the dummy 1. works around a TF bug
    # (float32_ref vs. float32 incomptability)
    return tf.nn.dropout(x * 1., retain_prob, seed=seed)


def l2_normalize(x, axis):
    if axis < 0:
        axis = axis % len(x.get_shape())
    return tf.nn.l2_normalize(x, dim=axis)


# CONVOLUTIONS


def conv2d(x, kernel, strides=(1, 1), border_mode='valid', dim_ordering='th',
           image_shape=None, filter_shape=None):
    '''Runs on cuDNN if available.

    # Arguments
        border_mode: string, "same" or "valid".
        dim_ordering: whether to use Theano or TensorFlow dimension ordering
        in inputs/kernels/ouputs.
    '''
    if border_mode == 'same':
        padding = 'SAME'
    elif border_mode == 'valid':
        padding = 'VALID'
    else:
        raise Exception('Invalid border mode: ' + str(border_mode))

    strides = (1,) + strides + (1,)

    if _FLOATX == 'float64':
        # tf conv2d only supports float32
        x = tf.cast(x, 'float32')
        kernel = tf.cast(kernel, 'float32')

    if dim_ordering == 'th':
        # TF uses the last dimension as channel dimension,
        # instead of the 2nd one.
        # TH input shape: (samples, input_depth, rows, cols)
        # TF input shape: (samples, rows, cols, input_depth)
        # TH kernel shape: (depth, input_depth, rows, cols)
        # TF kernel shape: (rows, cols, input_depth, depth)
        x = tf.transpose(x, (0, 2, 3, 1))
        kernel = tf.transpose(kernel, (2, 3, 1, 0))
        x = tf.nn.conv2d(x, kernel, strides, padding=padding)
        x = tf.transpose(x, (0, 3, 1, 2))
    elif dim_ordering == 'tf':
        x = tf.nn.conv2d(x, kernel, strides, padding=padding)
    else:
        raise Exception('Unknown dim_ordering: ' + str(dim_ordering))

    if _FLOATX == 'float64':
        x = tf.cast(x, 'float64')
    return x


def pool2d(x, pool_size, strides=(1, 1),
           border_mode='valid', dim_ordering='th', pool_mode='max'):
    '''
    # Arguments
        pool_size: tuple of 2 integers.
        strides: tuple of 2 integers.
        border_mode: one of "valid", "same".
        dim_ordering: one of "th", "tf".
    '''
    if border_mode == 'same':
        padding = 'SAME'
    elif border_mode == 'valid':
        padding = 'VALID'
    else:
        raise Exception('Invalid border mode: ' + str(border_mode))

    strides = (1,) + strides + (1,)
    pool_size = (1,) + pool_size + (1,)

    if _FLOATX == 'float64':
        # tf max_pool only supports float32
        x = tf.cast(x, 'float32')

    if dim_ordering in {'tf', 'th'}:
        if dim_ordering == 'th':
            # TF uses the last dimension as channel dimension,
            # instead of the 2nd one.
            # TH input shape: (samples, input_depth, rows, cols)
            # TF input shape: (samples, rows, cols, input_depth)
            # TH kernel shape: (depth, input_depth, rows, cols)
            # TF kernel shape: (rows, cols, input_depth, depth)
            x = tf.transpose(x, (0, 2, 3, 1))
        if pool_mode == 'max':
            x = tf.nn.max_pool(x, pool_size, strides, padding=padding)
        elif pool_mode == 'avg':
            x = tf.nn.avg_pool(x, pool_size, strides, padding=padding)
        else:
            raise Exception('Invalid pooling mode: ' + str(pool_mode))
        if dim_ordering == 'th':
            x = tf.transpose(x, (0, 3, 1, 2))
    else:
        raise Exception('Unknown dim_ordering: ' + str(dim_ordering))

    if _FLOATX == 'float64':
        x = tf.cast(x, 'float64')
    return x


# RANDOMNESS

def random_normal(shape, mean=0.0, std=1.0, dtype=_FLOATX, seed=None):
    if seed is None:
        seed = np.random.randint(10e6)
    return tf.random_normal(shape, mean=mean, stddev=std,
                            dtype=dtype, seed=seed)


def random_uniform(shape, low=0.0, high=1.0, dtype=_FLOATX, seed=None):
    if seed is None:
        seed = np.random.randint(10e6)
    return tf.random_uniform(shape, minval=low, maxval=high,
                             dtype=dtype, seed=seed)


def random_binomial(shape, p=0.0, dtype=_FLOATX, seed=None):
    if seed is None:
        seed = np.random.randint(10e6)
    return tf.select(tf.random_uniform(shape, dtype=dtype, seed=seed) <= p,
<<<<<<< HEAD
                     tf.ones(shape), tf.zeros(shape))


# SUBTENSOR UPDATES

def scatter_add(tensor, indices, updates):
    return tf.scatter_add(tensor, indices, updates)

def scatter_update(tensor, indices, updates):
    return tf.scatter_update(tensor[indices], updates)
=======
                     tf.ones(shape), tf.zeros(shape))
>>>>>>> 90aafca5
<|MERGE_RESOLUTION|>--- conflicted
+++ resolved
@@ -747,7 +747,6 @@
     if seed is None:
         seed = np.random.randint(10e6)
     return tf.select(tf.random_uniform(shape, dtype=dtype, seed=seed) <= p,
-<<<<<<< HEAD
                      tf.ones(shape), tf.zeros(shape))
 
 
@@ -757,7 +756,4 @@
     return tf.scatter_add(tensor, indices, updates)
 
 def scatter_update(tensor, indices, updates):
-    return tf.scatter_update(tensor[indices], updates)
-=======
-                     tf.ones(shape), tf.zeros(shape))
->>>>>>> 90aafca5
+    return tf.scatter_update(tensor[indices], updates)