from __future__ import absolute_import
from __future__ import print_function
import numpy as np
import warnings
import pprint
from six.moves import range
import six
import time
import threading
try:
    import queue
except ImportError:
    import Queue as queue

from . import backend as K
from . import optimizers
from . import objectives
from . import callbacks as cbks
from .utils.layer_utils import container_from_config
from .utils.layer_utils import model_summary
from .utils.generic_utils import Progbar
from .layers import containers

import pdb

def standardize_y(y):
    if not hasattr(y, 'shape'):
        y = np.asarray(y)
    if len(y.shape) == 1:
        y = np.expand_dims(y, 1)
    return y


def batch_shuffle(index_array, batch_size):
    batch_count = int(len(index_array) / batch_size)
    # to reshape we need to be cleanly divisible by batch size
    # we stash extra items and reappend them after shuffling
    last_batch = index_array[batch_count * batch_size:]
    index_array = index_array[:batch_count * batch_size]
    index_array = index_array.reshape((batch_count, batch_size))
    np.random.shuffle(index_array)
    index_array = index_array.flatten()
    return np.append(index_array, last_batch)


def make_batches(size, batch_size):
    nb_batch = int(np.ceil(size / float(batch_size)))
    return [(i * batch_size, min(size, (i + 1) * batch_size)) for i in range(0, nb_batch)]


def standardize_X(X):
    if type(X) == list:
        return X
    else:
        return [X]


def slice_X(X, start=None, stop=None):
    '''
    '''
    if type(X) == list:
        if hasattr(start, '__len__'):
            # hdf5 datasets only support list objects as indices
            if hasattr(start, 'shape'):
                start = start.tolist()
            return [x[start] for x in X]
        else:
            return [x[start:stop] for x in X]
    else:
        if hasattr(start, '__len__'):
            if hasattr(start, 'shape'):
                start = start.tolist()
            return X[start]
        else:
            return X[start:stop]


def weighted_objective(fn):
    def weighted(y_true, y_pred, weights, mask=None):
        '''
        '''
        # score_array has ndim >= 2
        score_array = fn(y_true, y_pred)
        if mask is not None:
            # Cast the mask to floatX to avoid float64 upcasting in theano
            mask = K.cast(mask, K.floatx())
            # mask should have the same shape as score_array
            score_array *= mask
            #  the loss per batch should be proportional
            #  to the number of unmasked samples.
            score_array /= K.mean(mask)

        # reduce score_array to same ndim as weight array
        ndim = K.ndim(score_array)
        weight_ndim = K.ndim(weights)
        score_array = K.mean(score_array, axis=list(range(weight_ndim, ndim)))

        # apply sample weighting
        if weights is not None:
            score_array *= weights
            score_array /= K.mean(K.cast(K.not_equal(weights, 0), K.floatx()))
        return K.mean(score_array)
    return weighted


def standardize_weights(y, sample_weight=None, class_weight=None,
                        sample_weight_mode=None):
    '''Weight input validation and standardization to a single sample-wise
    (or timestep-wise) weight array.
    '''
    if sample_weight_mode is not None:
        if sample_weight_mode != 'temporal':
            raise Exception('"sample_weight_mode '
                            'should be None or "temporal".')
        if y.ndim < 3:
            raise Exception('Timestep-wise sample weighting (use of '
                            'sample_weight_mode="temporal") is restricted to '
                            'outputs that are at least 3D, i.e. that have '
                            'a time dimension.')
        if sample_weight is not None and sample_weight.ndim != 2:
            raise Exception('In order to use timestep-wise sample weighting, '
                            'you should pass a 2D sample_weight array.')
    else:
        if sample_weight is not None and sample_weight.ndim != 1:
            raise Exception('In order to use timestep-wise sample weights, '
                            'you should specify sample_weight_mode="temporal" '
                            'in compile(). If you just mean to use '
                            'sample-wise weights, make sure your '
                            'sample_weight array is 1D.')
    if sample_weight is not None:
        assert sample_weight.ndim <= y.ndim
        assert y.shape[:sample_weight.ndim] == sample_weight.shape
        return sample_weight
    elif isinstance(class_weight, dict):
        if len(y.shape) > 2:
            raise Exception('class_weight not supported for '
                            '3+ dimensional targets.')
        if y.shape[1] > 1:
            y_classes = y.argmax(axis=1)
        elif y.shape[1] == 1:
            y_classes = np.reshape(y, y.shape[0])
        else:
            y_classes = y
        weights = np.asarray([class_weight[cls] for cls in y_classes])
        return weights
    else:
        if sample_weight_mode is None:
            return np.ones((y.shape[0],))
        else:
            return np.ones((y.shape[0], y.shape[1]))


def model_from_yaml(yaml_string, custom_objects={}):
    '''
        Returns a model generated from a local yaml file,
        which is either created by hand or from to_yaml method
        of Sequential or Graph
    '''
    import yaml
    config = yaml.load(yaml_string)
    return model_from_config(config, custom_objects=custom_objects)


def model_from_json(json_string, custom_objects={}):
    import json
    config = json.loads(json_string)
    return model_from_config(config, custom_objects=custom_objects)


def model_from_config(config, custom_objects={}):
    '''
    '''
    model_name = config.get('name')
    if model_name not in {'Graph', 'Sequential'}:
        raise Exception('Unrecognized model:', model_name)

    # Create a container then set class to appropriate model
    model = container_from_config(config, custom_objects=custom_objects)
    if model_name == 'Graph':
        model.__class__ = Graph
        model.name = model_name
    elif model_name == 'Sequential':
        model.__class__ = Sequential
        model.name = model_name

    if 'optimizer' in config:
        # if it has an optimizer, the model is assumed to be compiled
        loss = config.get('loss')

        # if a custom loss function is passed replace it in loss
        if model_name == 'Graph':
            for l in loss:
                for c in custom_objects:
                    if loss[l] == c:
                        loss[l] = custom_objects[c]
        elif model_name == 'Sequential' and loss in custom_objects:
            loss = custom_objects[loss]

        class_mode = config.get('class_mode')

        optimizer_params = dict([(k, v) for k, v in config.get('optimizer').items()])
        optimizer_name = optimizer_params.pop('name')
        optimizer = optimizers.get(optimizer_name, optimizer_params)

        if model_name == 'Sequential':
            sample_weight_mode = config.get('sample_weight_mode')
            model.compile(loss=loss, optimizer=optimizer,
                          class_mode=class_mode, sample_weight_mode=sample_weight_mode)
        elif model_name == 'Graph':
            sample_weight_modes = config.get('sample_weight_modes', {})
            model.compile(loss=loss, optimizer=optimizer, sample_weight_modes=sample_weight_modes)
    return model


def get_function_name(o):
    if isinstance(o, six.string_types):
        return o
    else:
        return o.__name__


def generator_queue(generator, max_q_size=10,
                    wait_time=0.05, nb_worker=1):
    '''Builds a threading queue out of a data generator.
    Used in `fit_generator`, `evaluate_generator`.
    '''
    q = queue.Queue()
    _stop = threading.Event()

    def data_generator_task():
        while not _stop.is_set():
            try:
                if q.qsize() < max_q_size:
                    try:
                        generator_output = next(generator)
                    except ValueError:
                        continue
                    q.put(generator_output)
                else:
                    time.sleep(wait_time)
            except Exception:
                _stop.set()
                raise

    generator_threads = [threading.Thread(target=data_generator_task)
                         for _ in range(nb_worker)]

    for thread in generator_threads:
        thread.daemon = True
        thread.start()

    return q, _stop


class Model(object):
    '''Abstract base model class.
    '''
    def _fit(self, f, ins, out_labels=[], batch_size=128,
             nb_epoch=100, verbose=1, callbacks=[],
             val_f=None, val_ins=None, shuffle=True, metrics=[]):
        '''
            Abstract fit function for f(ins).
            Assume that f returns a list, labelled by out_labels.
        '''
        self.training_data = ins
        self.validation_data = val_ins
        do_validation = False
        if val_f and val_ins:
            do_validation = True
            if verbose:
                print('Train on %d samples, validate on %d samples' %
                      (len(ins[0]), len(val_ins[0])))

        nb_train_sample = len(ins[0])
        index_array = np.arange(nb_train_sample)

        self.history = cbks.History()
        callbacks = [cbks.BaseLogger()] + callbacks + [self.history]
        if verbose:
            callbacks += [cbks.ProgbarLogger()]
        callbacks = cbks.CallbackList(callbacks)

        callbacks._set_model(self)
        callbacks._set_params({
            'batch_size': batch_size,
            'nb_epoch': nb_epoch,
            'nb_sample': nb_train_sample,
            'verbose': verbose,
            'do_validation': do_validation,
            'metrics': metrics,
        })
        callbacks.on_train_begin()

        self.stop_training = False
        for epoch in range(nb_epoch):
            callbacks.on_epoch_begin(epoch)
            if shuffle == 'batch':
                index_array = batch_shuffle(index_array, batch_size)
            elif shuffle:
                np.random.shuffle(index_array)

            batches = make_batches(nb_train_sample, batch_size)
            for batch_index, (batch_start, batch_end) in enumerate(batches):
                batch_ids = index_array[batch_start:batch_end]
                try:
                    ins_batch = slice_X(ins, batch_ids)
                except TypeError:
                    raise Exception('TypeError while preparing batch. '
                                    'If using HDF5 input data, '
                                    'pass shuffle="batch".')
                batch_logs = {}
                batch_logs['batch'] = batch_index
                batch_logs['size'] = len(batch_ids)
                callbacks.on_batch_begin(batch_index, batch_logs)
                outs = f(ins_batch)
                if type(outs) != list:
                    outs = [outs]
                for l, o in zip(out_labels, outs):
                    batch_logs[l] = o

                callbacks.on_batch_end(batch_index, batch_logs)

                epoch_logs = {}
                if batch_index == len(batches) - 1:  # last batch
                    # validation
                    if do_validation:
                        # replace with self._evaluate
                        val_outs = self._test_loop(val_f, val_ins,
                                                   batch_size=batch_size,
                                                   verbose=0)
                        if type(val_outs) != list:
                            val_outs = [val_outs]
                        # same labels assumed
                        for l, o in zip(out_labels, val_outs):
                            epoch_logs['val_' + l] = o

            callbacks.on_epoch_end(epoch, epoch_logs)
            if self.stop_training:
                break

        callbacks.on_train_end()
        return self.history

    def _predict_loop(self, f, ins, batch_size=128, verbose=0):
        '''Abstract method to loop over some data in batches.
        '''
        nb_sample = len(ins[0])
        outs = []
        if verbose == 1:
            progbar = Progbar(target=nb_sample)
        batches = make_batches(nb_sample, batch_size)
        index_array = np.arange(nb_sample)
        for batch_index, (batch_start, batch_end) in enumerate(batches):
            batch_ids = index_array[batch_start:batch_end]
            ins_batch = slice_X(ins, batch_ids)

            batch_outs = f(ins_batch)
            if type(batch_outs) != list:
                batch_outs = [batch_outs]
            if batch_index == 0:
                for batch_out in batch_outs:
                    shape = (nb_sample,) + batch_out.shape[1:]
                    outs.append(np.zeros(shape))

            for i, batch_out in enumerate(batch_outs):
                outs[i][batch_start:batch_end] = batch_out
            if verbose == 1:
                progbar.update(batch_end)
        return outs

    def _test_loop(self, f, ins, batch_size=128, verbose=0):
        '''Abstract method to loop over some data in batches.
        '''
        nb_sample = len(ins[0])
        outs = []
        if verbose == 1:
            progbar = Progbar(target=nb_sample)
        batches = make_batches(nb_sample, batch_size)
        index_array = np.arange(nb_sample)
        for batch_index, (batch_start, batch_end) in enumerate(batches):
            batch_ids = index_array[batch_start:batch_end]
            ins_batch = slice_X(ins, batch_ids)

            batch_outs = f(ins_batch)
            if type(batch_outs) == list:
                if batch_index == 0:
                    for batch_out in enumerate(batch_outs):
                        outs.append(0.)
                for i, batch_out in enumerate(batch_outs):
                    outs[i] += batch_out * len(batch_ids)
            else:
                if batch_index == 0:
                    outs.append(0.)
                outs[0] += batch_outs * len(batch_ids)

            if verbose == 1:
                progbar.update(batch_end)
        for i, out in enumerate(outs):
            outs[i] /= nb_sample
        return outs

    def get_config(self, verbose=0):
        '''Return the configuration of the model
        as a dictionary.

        To load a model from its configuration, use
        `keras.models.model_from_config(config, custom_objects={})`.
        '''
        config = super(Model, self).get_config()
        for p in ['class_mode', 'sample_weight_mode', 'sample_weight_modes']:
            if hasattr(self, p):
                config[p] = getattr(self, p)
        if hasattr(self, 'optimizer'):
            config['optimizer'] = self.optimizer.get_config()
        if hasattr(self, 'loss'):
            if type(self.loss) == dict:
                config['loss'] = dict([(k, get_function_name(v)) for k, v in self.loss.items()])
            else:
                config['loss'] = get_function_name(self.loss)
        if verbose:
            pp = pprint.PrettyPrinter(indent=4)
            pp.pprint(config)
        return config

    def to_yaml(self, **kwargs):
        '''Return a yaml string containing the model configuration.

        To load a model from a yaml save file, use
        `keras.models.from_yaml(yaml_string, custom_objects={})`.

        `custom_objects` should be a dictionary mapping
        the names of custom losses / layers / etc to the corresponding
        functions / classes.
        '''
        import yaml
        config = self.get_config()
        return yaml.dump(config, **kwargs)

    def to_json(self, **kwargs):
        '''Return a JSON string containing the model configuration.

        To load a model from a JSON save file, use
        `keras.models.from_json(json_string, custom_objects={})`.
        '''
        import json

        def get_json_type(obj):
            # if obj is any numpy type
            if type(obj).__module__ == np.__name__:
                return obj.item()

            # if obj is a python 'type'
            if type(obj).__name__ == type.__name__:
                return obj.__name__

            raise TypeError('Not JSON Serializable')

        config = self.get_config()
        return json.dumps(config, default=get_json_type, **kwargs)

    def summary(self):
        '''Print out a summary of the model architecture,
        include parameter count information.
        '''
        model_summary(self)


class Sequential(Model, containers.Sequential):
    '''Linear stack of layers.

    Inherits from containers.Sequential.
    '''
    def compile(self, optimizer, loss,
                class_mode="categorical",
                sample_weight_mode=None):
        '''Configure the learning process.

        # Arguments
            optimizer: str (name of optimizer) or optimizer object.
                See [optimizers](optimizers.md).
            loss: str (name of objective function) or objective function.
                See [objectives](objectives.md).
            class_mode: one of "categorical", "binary".
                This is only used for computing classification accuracy or
                using the predict_classes method.
            sample_weight_mode: if you need to do timestep-wise
                sample weighting (2D weights), set this to "temporal".
                "None" defaults to sample-wise weights (1D).
        '''
        self.optimizer = optimizers.get(optimizer)
        self.sample_weight_mode = sample_weight_mode

        self.loss = objectives.get(loss)
        weighted_loss = weighted_objective(self.loss)

        # input of model
        self.X_train = self.get_input(train=True)
        self.X_test = self.get_input(train=False)

        self.y_train = self.get_output(train=True)
        self.y_test = self.get_output(train=False)

        # target of model
        self.y = K.placeholder(ndim=K.ndim(self.y_train))

        if self.sample_weight_mode == 'temporal':
            self.weights = K.placeholder(ndim=2)
        else:
            self.weights = K.placeholder(ndim=1)

        if hasattr(self.layers[-1], "get_output_mask"):
            mask = self.layers[-1].get_output_mask()
        else:
            mask = None
        train_loss = weighted_loss(self.y, self.y_train, self.weights, mask)
        test_loss = weighted_loss(self.y, self.y_test, self.weights, mask)

        if class_mode == "categorical":
            train_accuracy = K.mean(K.equal(K.argmax(self.y, axis=-1),
                                            K.argmax(self.y_train, axis=-1)))
            test_accuracy = K.mean(K.equal(K.argmax(self.y, axis=-1),
                                           K.argmax(self.y_test, axis=-1)))

        elif class_mode == "binary":
            train_accuracy = K.mean(K.equal(self.y, K.round(self.y_train)))
            test_accuracy = K.mean(K.equal(self.y, K.round(self.y_test)))
        else:
            raise Exception("Invalid class mode:" + str(class_mode))
        self.class_mode = class_mode

        for r in self.regularizers:
            train_loss = r(train_loss)
        updates = self.optimizer.get_updates(self.trainable_weights,
                                             self.constraints,
                                             train_loss)
        updates += self.updates

        if type(self.X_train) == list:
            train_ins = self.X_train + [self.y, self.weights]
            test_ins = self.X_test + [self.y, self.weights]
            assert type(self.X_test) == list
            predict_ins = self.X_test
        else:
            train_ins = [self.X_train, self.y, self.weights]
            test_ins = [self.X_test, self.y, self.weights]
            predict_ins = [self.X_test]

        self._train = K.function(train_ins, [train_loss], updates=updates)
        self._train_with_acc = K.function(train_ins, [train_loss, train_accuracy], updates=updates)
        self._predict = K.function(predict_ins, [self.y_test], updates=self.state_updates)
        self._test = K.function(test_ins, [test_loss], updates=self.state_updates)
        self._test_with_acc = K.function(test_ins, [test_loss, test_accuracy], updates=self.state_updates)

    def fit(self, X, y, batch_size=128, nb_epoch=100, verbose=1, callbacks=[],
            validation_split=0., validation_data=None, shuffle=True,
            show_accuracy=False, class_weight=None, sample_weight=None):
        '''Train the model for a fixed number of epochs.

        Returns a history object. Its `history` attribute is a record of
        training loss values at successive epochs,
        as well as validation loss values (if applicable).

        # Arguments
            X: data, as a numpy array.
            y: labels, as a numpy array.
            batch_size: int. Number of samples per gradient update.
            nb_epoch: int.
            verbose: 0 for no logging to stdout,
                1 for progress bar logging, 2 for one log line per epoch.
            callbacks: `keras.callbacks.Callback` list.
                List of callbacks to apply during training.
                See [callbacks](callbacks.md).
            validation_split: float (0. < x < 1).
                Fraction of the data to use as held-out validation data.
            validation_data: tuple (X, y) to be used as held-out
                validation data. Will override validation_split.
            shuffle: boolean or str (for 'batch').
                Whether to shuffle the samples at each epoch.
                'batch' is a special option for dealing with the
                limitations of HDF5 data; it shuffles in batch-sized chunks.
            show_accuracy: boolean. Whether to display
                class accuracy in the logs to stdout at each epoch.
            class_weight: dictionary mapping classes to a weight value,
                used for scaling the loss function (during training only).
            sample_weight: list or numpy array of weights for
                the training samples, used for scaling the loss function
                (during training only). You can either pass a flat (1D)
                Numpy array with the same length as the input samples
                (1:1 mapping between weights and samples),
                or in the case of temporal data,
                you can pass a 2D array with shape (samples, sequence_length),
                to apply a different weight to every timestep of every sample.
                In this case you should make sure to specify
                sample_weight_mode="temporal" in compile().
        '''
        if type(X) == list:
            if len(set([len(a) for a in X] + [len(y)])) != 1:
                raise Exception('All input arrays and the target array must '
                                'have the same number of samples.')
        else:
            if len(X) != len(y):
                raise Exception('The input data tensor (X) and '
                                'the target tensor (y) must have '
                                'the same number of samples. Found: '
                                'len(X) = {}, len(y) = {}'.format(len(X), len(y)))
        if sample_weight is not None:
            assert len(sample_weight) == len(y), ('"sample_weight" must have '
                                                  'the same number of samples '
                                                  'as X and y.')
        X = standardize_X(X)
        y = standardize_y(y)

        val_f = None
        val_ins = None
        if validation_data or validation_split:
            if show_accuracy:
                val_f = self._test_with_acc
            else:
                val_f = self._test
        if validation_data:
            if len(validation_data) == 2:
                X_val, y_val = validation_data
                if type(X_val) == list:
                    assert len(set([len(a) for a in X_val] + [len(y_val)])) == 1
                else:
                    assert len(X_val) == len(y_val)
                X_val = standardize_X(X_val)
                y_val = standardize_y(y_val)
                sample_weight_val = standardize_weights(y_val)
            elif len(validation_data) == 3:
                X_val, y_val, sample_weight_val = validation_data
                if type(X_val) == list:
                    assert len(set([len(a) for a in X_val] +
                                   [len(y_val), len(sample_weight_val)])) == 1
                else:
                    assert len(X_val) == len(y_val) == len(sample_weight_val)
                X_val = standardize_X(X_val)
                y_val = standardize_y(y_val)
                sample_weight_val = standardize_weights(y_val,
                                                        sample_weight=sample_weight_val,
                                                        sample_weight_mode=self.sample_weight_mode)
            else:
                raise Exception('Invalid format for validation data; '
                                'provide a tuple (X_val, y_val) or '
                                '(X_val, y_val, sample_weight). '
                                'X_val may be a numpy array or a list of '
                                'numpy arrays depending on your model input.')
            val_ins = X_val + [y_val, sample_weight_val]

        elif 0 < validation_split < 1:
            split_at = int(len(X[0]) * (1 - validation_split))
            X, X_val = (slice_X(X, 0, split_at), slice_X(X, split_at))
            y, y_val = (slice_X(y, 0, split_at), slice_X(y, split_at))
            if sample_weight is not None:
                sample_weight, sample_weight_val = (slice_X(sample_weight, 0, split_at), slice_X(sample_weight, split_at))
                sample_weight_val = standardize_weights(y_val,
                                                        sample_weight=sample_weight_val,
                                                        sample_weight_mode=self.sample_weight_mode)
            else:
                sample_weight_val = standardize_weights(y_val)
            val_ins = X_val + [y_val, sample_weight_val]

        if show_accuracy:
            f = self._train_with_acc
            out_labels = ['loss', 'acc']
        else:
            f = self._train
            out_labels = ['loss']

        sample_weight = standardize_weights(y, class_weight=class_weight,
                                            sample_weight=sample_weight,
                                            sample_weight_mode=self.sample_weight_mode)
        ins = X + [y, sample_weight]
        metrics = ['loss', 'acc', 'val_loss', 'val_acc']
        return self._fit(f, ins, out_labels=out_labels,
                         batch_size=batch_size, nb_epoch=nb_epoch,
                         verbose=verbose, callbacks=callbacks,
                         val_f=val_f, val_ins=val_ins,
                         shuffle=shuffle, metrics=metrics)

    def predict(self, X, batch_size=128, verbose=0):
        '''Generate output predictions for the input samples
        batch by batch.

        # Arguments
            X: the input data, as a numpy array.
            batch_size: integer.
            verbose: verbosity mode, 0 or 1.

        # Returns
            A numpy array of predictions.
        '''
        X = standardize_X(X)
        return self._predict_loop(self._predict, X, batch_size, verbose)[0]

    def predict_proba(self, X, batch_size=128, verbose=1):
        '''Generate class probability predictions for the input samples
        batch by batch.

        # Arguments
            X: the input data, as a numpy array.
            batch_size: integer.
            verbose: verbosity mode, 0 or 1.

        # Returns
            A numpy array of probability predictions.
        '''
        preds = self.predict(X, batch_size, verbose)
        if preds.min() < 0 or preds.max() > 1:
            warnings.warn('Network returning invalid probability values.')
        return preds

    def predict_classes(self, X, batch_size=128, verbose=1):
        '''Generate class predictions for the input samples
        batch by batch.

        # Arguments
            X: the input data, as a numpy array.
            batch_size: integer.
            verbose: verbosity mode, 0 or 1.

        # Returns
            A numpy array of class predictions.
        '''
        proba = self.predict(X, batch_size=batch_size, verbose=verbose)
        if self.class_mode == 'categorical':
            return proba.argmax(axis=-1)
        else:
            return (proba > 0.5).astype('int32')

    def evaluate(self, X, y, batch_size=128, show_accuracy=False,
                 verbose=1, sample_weight=None):
        '''Compute the loss on some input data, batch by batch.

        # Arguments
            X: input data, as a numpy array.
            y: labels, as a numpy array.
            batch_size: integer.
            show_accuracy: boolean.
            verbose: verbosity mode, 0 or 1.
            sample_weight: sample weights, as a numpy array.
        '''
        if type(X) == list:
            if len(set([len(a) for a in X] + [len(y)])) != 1:
                raise Exception('All input arrays and the target array must '
                                'have the same number of samples.')
        else:
            if len(X) != len(y):
                raise Exception('The input data tensor (X) and '
                                'the target tensor (y) must have '
                                'the same number of samples. Found: '
                                'len(X) = {}, len(y) = {}'.format(len(X), len(y)))
        if sample_weight is not None:
            assert len(sample_weight) == len(y), ('"sample_weight" must have '
                                                  'the same number of samples '
                                                  'as X and y.')
        X = standardize_X(X)
        y = standardize_y(y)
        sample_weight = standardize_weights(y, sample_weight=sample_weight,
                                            sample_weight_mode=self.sample_weight_mode)

        ins = X + [y, sample_weight]
        if show_accuracy:
            f = self._test_with_acc
        else:
            f = self._test
        outs = self._test_loop(f, ins, batch_size, verbose)
        if show_accuracy:
            return outs
        else:
            return outs[0]

    def train_on_batch(self, X, y, accuracy=False,
                       class_weight=None, sample_weight=None):
        '''Single gradient update over one batch of samples.

        Returns the loss over the data,
        or a tuple `(loss, accuracy)` if `accuracy=True`.

        Arguments: see `fit` method.
        '''
        if type(X) == list:
            if len(set([len(a) for a in X] + [len(y)])) != 1:
                raise Exception('All input arrays and the target array must '
                                'have the same number of samples.')
        else:
            if len(X) != len(y):
                raise Exception('The input data tensor (X) and '
                                'the target tensor (y) must have '
                                'the same number of samples. Found: '
                                'len(X) = {}, len(y) = {}'.format(len(X), len(y)))
        if sample_weight is not None:
            assert len(sample_weight) == len(y), ('"sample_weight" must have '
                                                  'the same number of samples '
                                                  'as X and y.')
        X = standardize_X(X)
        y = standardize_y(y)
        sample_weight = standardize_weights(y, class_weight=class_weight,
                                            sample_weight=sample_weight,
                                            sample_weight_mode=self.sample_weight_mode)
        ins = X + [y, sample_weight]
        if accuracy:
            return self._train_with_acc(ins)
        else:
            return self._train(ins)

    def test_on_batch(self, X, y, accuracy=False, sample_weight=None):
        '''Returns the loss over a single batch of samples,
        or a tuple `(loss, accuracy)` if `accuracy=True`.

        Arguments: see `fit` method.
        '''
        if type(X) == list:
            if len(set([len(a) for a in X] + [len(y)])) != 1:
                raise Exception('All input arrays and the target array must '
                                'have the same number of samples.')
        else:
            if len(X) != len(y):
                raise Exception('The input data tensor (X) and '
                                'the target tensor (y) must have '
                                'the same number of samples. Found: '
                                'len(X) = {}, len(y) = {}'.format(len(X), len(y)))
        if sample_weight is not None:
            assert len(sample_weight) == len(y), ('"sample_weight" must have '
                                                  'the same number of samples '
                                                  'as X and y.')
        X = standardize_X(X)
        y = standardize_y(y)
        sample_weight = standardize_weights(y, sample_weight=sample_weight,
                                            sample_weight_mode=self.sample_weight_mode)

        ins = X + [y, sample_weight]
        if accuracy:
            return self._test_with_acc(ins)
        else:
            return self._test(ins)

    def predict_on_batch(self, X):
        '''Returns predictions for a single batch of samples.
        '''
        ins = standardize_X(X)
        return self._predict(ins)

    def save_weights(self, filepath, overwrite=False):
        '''Dump all layer weights to a HDF5 file.
        '''
        import h5py
        import os.path
        # if file exists and should not be overwritten
        if not overwrite and os.path.isfile(filepath):
            import sys
            get_input = input
            if sys.version_info[:2] <= (2, 7):
                get_input = raw_input
            overwrite = get_input('[WARNING] %s already exists - overwrite? '
                                  '[y/n]' % (filepath))
            while overwrite not in ['y', 'n']:
                overwrite = get_input('Enter "y" (overwrite) or "n" (cancel).')
            if overwrite == 'n':
                return
            print('[TIP] Next time specify overwrite=True in save_weights!')

        f = h5py.File(filepath, 'w')
        f.attrs['nb_layers'] = len(self.layers)
        for k, l in enumerate(self.layers):
            g = f.create_group('layer_{}'.format(k))
            weights = l.get_weights()
            g.attrs['nb_params'] = len(weights)
            for n, param in enumerate(weights):
                param_name = 'param_{}'.format(n)
                param_dset = g.create_dataset(param_name, param.shape,
                                              dtype=param.dtype)
                param_dset[:] = param
        f.flush()
        f.close()

    def load_weights(self, filepath):
        '''Load all layer weights from a HDF5 save file.
        '''
        import h5py
        f = h5py.File(filepath, mode='r')
        for k in range(f.attrs['nb_layers']):
            # This method does not make use of Sequential.set_weights()
            # for backwards compatibility.
            g = f['layer_{}'.format(k)]
            weights = [g['param_{}'.format(p)] for p in range(g.attrs['nb_params'])]
            self.layers[k].set_weights(weights)
        f.close()

    def _check_generator_output(self, generator_output, stop):
        '''Validates the output of a generator. On error, calls
        stop.set().

        # Arguments
            generator_output: output of a data generator.
            stop: threading event to be called to
                interrupt training/evaluation.
        '''
        if not hasattr(generator_output, '__len__'):
            stop.set()
            raise Exception('The generator output must be a tuple. Found: ' +
                            str(type(generator_output)))
        if len(generator_output) == 2:
            X, y = generator_output
            if type(X) == list:
                assert len(set([len(a) for a in X] + [len(y)])) == 1
            else:
                assert len(X) == len(y)
                X = [X]
            sample_weight = None
        elif len(generator_output) == 3:
            X, y, sample_weight = generator_output
            if type(X) == list:
                assert len(set([len(a) for a in X] +
                               [len(y), len(sample_weight)])) == 1
            else:
                assert len(X) == len(y) == len(sample_weight)
                X = [X]
        else:
            stop.set()
            raise Exception('The generator output tuple must have '
                            '2 or 3 elements.')

        sample_weight = standardize_weights(y, sample_weight=sample_weight,
                                            sample_weight_mode=self.sample_weight_mode)
        return X, y, sample_weight

    def evaluate_generator(self, generator, val_samples, show_accuracy=False,
                           verbose=1, **kwargs):
        '''Evaluates the model on a generator. The generator should
        return the same kind of data with every yield as accepted
        by `evaluate`

        Arguments:
            generator:
                generator yielding dictionaries of the kind accepted
                by `evaluate`, or tuples of such dictionaries and
                associated dictionaries of sample weights.
            val_samples:
                total number of samples to generate from `generator`
                to use in validation.
            show_accuracy: whether to display accuracy in logs.
            verbose: verbosity mode, 0 (silent), 1 (per-batch logs),
                or 2 (per-epoch logs).
        '''
        done_samples = 0
        all_outs = None
        weights = []
        q, _stop = generator_queue(generator, **kwargs)

        while done_samples < val_samples:
            X, y, sample_weight = self._check_generator_output(q.get(), _stop)
            do_samples = len(X[0])
            outs = self.evaluate(X, y, batch_size=do_samples,
                                 sample_weight=sample_weight,
                                 show_accuracy=show_accuracy,
                                 verbose=verbose)
            if show_accuracy:
                if all_outs is None:
                    all_outs = [[] for _ in outs]
                for ox, out in enumerate(outs):
                    all_outs[ox].append(out)
            else:
                if all_outs is None:
                    all_outs = []
                all_outs.append(outs)

            done_samples += do_samples
            weights.append(do_samples)

        _stop.set()
        if show_accuracy:
            return [np.average(outx, weights=weights)
                    for outx in all_outs]
        else:
            return np.average(np.asarray(all_outs),
                              weights=weights)

    def fit_generator(self, generator, samples_per_epoch, nb_epoch,
                      verbose=1, show_accuracy=False, callbacks=[],
                      validation_data=None, nb_val_samples=None,
                      class_weight=None,
                      nb_worker=1, nb_val_worker=None):
        '''Fit a model on data generated batch-by-batch by a Python generator.
        The generator is run in parallel to the model, for efficiency,
        and can be run by multiple workers at the same time.
        For instance, this allows you to do real-time data augmentation
        on images on CPU in parallel to training your model on GPU.

        # Arguments
            generator: a Python generator,
                yielding either (X, y) or (X, y, sample_weight).
                The generator is expected to loop over its data
                indefinitely. An epoch finishes when `samples_per_epoch`
                samples have been seen by the model.
                The output of the generator must be a tuple of either 2 or 3
                numpy arrays.
                If the output tuple has two elements, they are assumed to be
                (input_data, target_data).
                If it has three elements, they are assumed to be
                (input_data, target_data, sample_weight).
                All arrays should contain the same number of samples.
            samples_per_epoch: integer, number of samples to process before
                starting a new epoch.
            nb_epoch: integer, total number of iterations on the data.
            verbose: verbosity mode, 0, 1, or 2.
            show_accuracy: boolean. Whether to display accuracy (only relevant
                for classification problems).
            callbacks: list of callbacks to be called during training.
            validation_data: tuple of 2 or 3 numpy arrays, or a generator.
                If 2 elements, they are assumed to be (input_data, target_data);
                if 3 elements, they are assumed to be
                (input_data, target_data, sample weights). If generator,
                it is assumed to yield tuples of 2 or 3 elements as above.
                The generator will be called at the end of every epoch until
                at least `nb_val_samples` examples have been obtained,
                with these examples used for validation.
            nb_val_samples: number of samples to use from validation
                generator at the end of every epoch.
            class_weight: dictionary mapping class indices to a weight
                for the class.
            nb_worker: integer, number of workers to use for running
                the generator (in parallel to model training).
                If using multiple workers, the processing order of batches
                generated by the model will be non-deterministic.
                If using multiple workers, make sure to protect
                any thread-unsafe operation done by the generator
                using a Python mutex.
            nb_val_worker: same as `nb_worker`, except for validation data.
                Has no effect if no validation data or validation data is
                not a generator. If `nb_val_worker` is None, defaults to
                `nb_worker`.

        # Returns
            A `History` object.

        # Examples

        ```python
            def generate_arrays_from_file(path):
                while 1:
                    f = open(path)
                    for line in f:
                        # create numpy arrays of input data
                        # and labels, from each line in the file
                        x, y = process_line(line)
                        yield x, y
                    f.close()

            model.fit_generator(generate_arrays_from_file('/my_file.txt'),
                                samples_per_epoch=10000, nb_epoch=10)
        ```
        '''
        # TODO: make into kwargs?
        max_data_q_size = 10  # maximum number of batches in queue
        wait_time = 0.05  # in seconds
        epoch = 0

        do_validation = bool(validation_data)
        # python 2 has 'next', 3 has '__next__'
        # avoid any explicit version checks
        val_gen = (hasattr(validation_data, 'next') or
                   hasattr(validation_data, '__next__'))
        if val_gen and not nb_val_samples:
            raise Exception('When using a generator for validation data, '
                            'you must specify a value for "nb_val_samples".')
        if nb_val_worker is None:
            nb_val_worker = nb_worker

        if show_accuracy:
            out_labels = ['loss', 'acc']
        else:
            out_labels = ['loss']
        metrics = ['loss', 'acc', 'val_loss', 'val_acc']

        # prepare callbacks
        self.history = cbks.History()
        callbacks = [cbks.BaseLogger()] + callbacks + [self.history]
        if verbose:
            callbacks += [cbks.ProgbarLogger()]
        callbacks = cbks.CallbackList(callbacks)

        callbacks._set_model(self)
        callbacks._set_params({
            'nb_epoch': nb_epoch,
            'nb_sample': samples_per_epoch,
            'verbose': verbose,
            'do_validation': do_validation,
            'metrics': metrics,
        })
        callbacks.on_train_begin()

        # start generator thread storing batches into a queue
<<<<<<< HEAD
        generator_queue = queue.Queue()
        _stop = threading.Event()

        def generator_task():
            i = 0
            while not _stop.is_set():
                try:
                    if generator_queue.qsize() < max_queue_size:
                        try:
                            generator_output = next(generator)
                        except ValueError:
                            continue
                        generator_queue.put(generator_output)
                        i += 1
                    else:
                        time.sleep(wait_time)
                except:
                    _stop.set()
                    raise

        generator_threads = [threading.Thread(target=generator_task) for _ in range(nb_worker)]
        for thread in generator_threads:
            thread.daemon = True
            thread.start()
=======
        data_gen_queue, _data_stop = generator_queue(generator, max_q_size=max_data_q_size,
                                                     wait_time=wait_time)
        if do_validation and not val_gen:
            X_val, y_val, sample_weight_val = self._check_generator_output(validation_data,
                                                                           _data_stop)
            self.validation_data = X_val + [y_val, sample_weight_val]
        else:
            self.validation_data = None
>>>>>>> 0c75006d

        self.stop_training = False
        while epoch < nb_epoch:
            callbacks.on_epoch_begin(epoch)
            samples_seen = 0
            batch_index = 0
            while samples_seen < samples_per_epoch:
                generator_output = None
                while not _data_stop.is_set():
                    if not data_gen_queue.empty():
                        generator_output = data_gen_queue.get()
                        break
                    else:
                        time.sleep(wait_time)

                X, y, sample_weight = self._check_generator_output(generator_output,
                                                                   _data_stop)
                batch_logs = {}
                batch_size = len(X[0])
                batch_logs['batch'] = batch_index
                batch_logs['size'] = batch_size
                callbacks.on_batch_begin(batch_index, batch_logs)
                outs = self.train_on_batch(X, y,
                                           accuracy=show_accuracy,
                                           sample_weight=sample_weight,
                                           class_weight=class_weight)
                if type(outs) != list:
                    outs = [outs]
                for l, o in zip(out_labels, outs):
                    batch_logs[l] = o

                callbacks.on_batch_end(batch_index, batch_logs)

                # construct epoch logs
                epoch_logs = {}
                batch_index += 1
                samples_seen += batch_size

                # epoch finished
                if samples_seen >= samples_per_epoch and do_validation:
                    if val_gen:
                        val_outs = self.evaluate_generator(validation_data,
                                                           nb_val_samples,
                                                           show_accuracy=show_accuracy,
                                                           verbose=0)
                    else:
                        val_outs = self.evaluate(X_val, y_val,
                                                 show_accuracy=show_accuracy,
                                                 sample_weight=sample_weight_val,
                                                 verbose=0)
                    if type(val_outs) != list:
                        val_outs = [val_outs]
                    # same labels assumed
                    for l, o in zip(out_labels, val_outs):
                        epoch_logs['val_' + l] = o

            callbacks.on_epoch_end(epoch, epoch_logs)
            epoch += 1
            if self.stop_training:
                break
        _data_stop.set()
        callbacks.on_train_end()
        return self.history


class Graph(Model, containers.Graph):
    '''Arbitrary connection graph.
    It can have any number of inputs and outputs,
    with each output trained with its own loss function.
    The quantity being optimized by a Graph model is
    the sum of all loss functions over the different outputs.

    Inherits from `containers.Graph`.
    '''
    def compile(self, optimizer, loss, sample_weight_modes={}):
        '''Configure the learning process.

        # Arguments
            optimizer: str (name of optimizer) or optimizer object.
                See [optimizers](optimizers.md).
            loss: dictionary mapping the name(s) of the output(s) to
                a loss function (string name of objective function or
                objective function. See [objectives](objectives.md)).
            sample_weight_modes: optional dictionary mapping certain
                output names to a sample weight mode ("temporal" and None
                are the only supported modes). If you need to do
                timestep-wise loss weighting on one of your graph outputs,
                you will need to set the sample weight mode for this output
                to "temporal".
        '''
        assert type(loss) is dict, 'The "loss" argument should be a dictionary.'
        assert type(sample_weight_modes) is dict, 'The "sample_weight_modes" argument should be a dictionary.'

        self.sample_weight_modes = sample_weight_modes
        ys = []
        ys_train = []
        ys_test = []
        weights = []
        train_loss = 0.
        test_loss = 0.
        for output_name in self.output_order:
            loss_fn = loss[output_name]
            output = self.outputs[output_name]
            y_train = output.get_output(True)
            y_test = output.get_output(False)
            y = K.placeholder(ndim=K.ndim(y_train))
            ys.append(y)
            ys_train.append(y_train)
            ys_test.append(y_test)

            if hasattr(output, "get_output_mask"):
                mask = output.get_output_mask()
            else:
                mask = None

            if sample_weight_modes.get(output_name) == 'temporal':
                weight = K.placeholder(ndim=2)
            else:
                weight = K.placeholder(ndim=1)
            weights.append(weight)
            weighted_loss = weighted_objective(objectives.get(loss_fn))
            train_loss += weighted_loss(y, y_train, weight, mask)
            test_loss += weighted_loss(y, y_test, weight, mask)

        ins = [self.inputs[name].input for name in self.input_order]
        train_ins = ins + ys + weights
        test_ins = ins + ys + weights

        for r in self.regularizers:
            train_loss = r(train_loss)
        self.optimizer = optimizers.get(optimizer)
        updates = self.optimizer.get_updates(self.trainable_weights,
                                             self.constraints,
                                             train_loss)
        updates += self.updates
        self.loss = loss

        self._train = K.function(train_ins, [train_loss], updates=updates)
#                                 mode=NanGuardMode(nan_is_error=True, inf_is_error=True, big_is_error=False))
        self._test = K.function(test_ins, [test_loss], updates=self.state_updates)
        self._predict = K.function(inputs=ins, outputs=ys_test,
                                   updates=self.state_updates)

    def fit(self, data, batch_size=128, nb_epoch=100, verbose=1, callbacks=[],
            validation_split=0., validation_data=None, shuffle=True,
            class_weight={}, sample_weight={}):
        '''Train the model for a fixed number of epochs.

        Returns a history object. Its `history` attribute is a record of
        training loss values at successive epochs,
        as well as validation loss values (if applicable).

        # Arguments
            data: dictionary mapping input names and outputs names to
                appropriate numpy arrays. All arrays should contain
                the same number of samples.
            batch_size: int. Number of samples per gradient update.
            nb_epoch: int.
            verbose: 0 for no logging to stdout,
                1 for progress bar logging, 2 for one log line per epoch.
            callbacks: `keras.callbacks.Callback` list. List of callbacks
                to apply during training. See [callbacks](callbacks.md).
            validation_split: float (0. < x < 1). Fraction of the data to
                use as held-out validation data.
            validation_data: dictionary mapping input names and outputs names
                to appropriate numpy arrays to be used as
                held-out validation data.
                All arrays should contain the same number of samples.
                Will override validation_split.
            shuffle: boolean. Whether to shuffle the samples at each epoch.
            class_weight: dictionary mapping output names to
                class weight dictionaries.
            sample_weight: dictionary mapping output names to
                numpy arrays of sample weights.
        '''
        X = [data[name] for name in self.input_order]
        y = [standardize_y(data[name]) for name in self.output_order]
        if len(set([len(a) for a in X] + [len(a) for a in y])) != 1:
            raise Exception('All input arrays and target arrays must have '
                            'the same number of samples.')

        sample_weight_list = [standardize_weights(y[i],
                                                  sample_weight=sample_weight.get(self.output_order[i]),
                                                  sample_weight_mode=self.sample_weight_modes.get(self.output_order[i])) for i in range(len(self.output_order))]
        class_weight_list = [class_weight.get(name) for name in self.output_order]

        val_f = None
        val_ins = None
        if validation_data or validation_split:
            val_f = self._test
        if validation_data:
            # can't use sample weights with validation data at this point
            y_val = [standardize_y(validation_data[name]) for name in self.output_order]
            sample_weight = [standardize_weights(y_val[i]) for i in range(len(y_val))]
            val_ins = [validation_data[name] for name in self.input_order] + [standardize_y(validation_data[name]) for name in self.output_order] + sample_weight

        elif 0 < validation_split < 1:
            split_at = int(len(X[0]) * (1 - validation_split))
            X, X_val = (slice_X(X, 0, split_at), slice_X(X, split_at))
            y, y_val = (slice_X(y, 0, split_at), slice_X(y, split_at))
            sample_weight_list, sample_weight_list_val = (slice_X(sample_weight_list, 0, split_at), slice_X(sample_weight_list, split_at))
            val_ins = X_val + y_val + sample_weight_list_val

        f = self._train
        out_labels = ['loss']
        metrics = ['loss', 'val_loss']

        sample_weight_list = [standardize_weights(y[i],
                                                  sample_weight=sample_weight_list[i],
                                                  class_weight=class_weight_list[i],
                                                  sample_weight_mode=self.sample_weight_modes.get(self.output_order[i])) for i in range(len(self.output_order))]
        ins = X + y + sample_weight_list
        history = self._fit(f, ins, out_labels=out_labels,
                            batch_size=batch_size, nb_epoch=nb_epoch,
                            verbose=verbose, callbacks=callbacks,
                            val_f=val_f, val_ins=val_ins,
                            shuffle=shuffle, metrics=metrics)
        return history

    def evaluate(self, data, batch_size=128, verbose=0, sample_weight={}):
        '''Compute the loss on some input data, batch by batch.

        Arguments: see `fit` method.
        '''
        sample_weight = [standardize_weights(data[name],
                                             sample_weight=sample_weight.get(name),
                                             sample_weight_mode=self.sample_weight_modes.get(name)) for name in self.output_order]
        ins = [data[name] for name in self.input_order] + [standardize_y(data[name]) for name in self.output_order] + sample_weight
        if len(set([len(a) for a in ins])) != 1:
            raise Exception('All input arrays and target arrays must have '
                            'the same number of samples.')
        outs = self._test_loop(self._test, ins, batch_size, verbose)
        return outs[0]

    def predict(self, data, batch_size=128, verbose=0):
        '''Generate output predictions for the input samples
        batch by batch.

        Arguments: see `fit` method.
        '''
        ins = [data[name] for name in self.input_order]
        if len(set([len(a) for a in ins])) != 1:
            raise Exception('All input arrays and target arrays must have '
                            'the same number of samples.')
        outs = self._predict_loop(self._predict, ins, batch_size, verbose)
        return dict(zip(self.output_order, outs))

    def train_on_batch(self, data, class_weight={}, sample_weight={}):
        '''Single gradient update on a batch of samples.

        Arguments: see `fit` method.
        '''
        sample_weight = [standardize_weights(data[name],
                                             sample_weight=sample_weight.get(name),
                                             class_weight=class_weight.get(name),
                                             sample_weight_mode=self.sample_weight_modes.get(name)) for name in self.output_order]
        ins = [data[name] for name in self.input_order] + [standardize_y(data[name]) for name in self.output_order] + sample_weight
        if len(set([len(a) for a in ins])) != 1:
            raise Exception('All input arrays and target arrays must have '
                            'the same number of samples.')
        return self._train(ins)

    def test_on_batch(self, data, sample_weight={}):
        '''Compute the loss on a single batch of samples.

        Arguments: see `fit` method.
        '''
        sample_weight = [standardize_weights(data[name],
                                             sample_weight=sample_weight.get(name),
                                             sample_weight_mode=self.sample_weight_modes.get(name)) for name in self.output_order]
        ins = [data[name] for name in self.input_order] + [standardize_y(data[name]) for name in self.output_order] + sample_weight
        if len(set([len(a) for a in ins])) != 1:
            raise Exception('All input arrays and target arrays must have '
                            'the same number of samples.')
        return self._test(ins)

    def predict_on_batch(self, data):
        '''Generate predictions for a single batch of samples.
        '''
        ins = [data[name] for name in self.input_order]
        if len(set([len(a) for a in ins])) != 1:
            raise Exception('All input arrays and target arrays must have '
                            'the same number of samples.')
        outs = self._predict(ins)
        return dict(zip(self.output_order, outs))

    def save_weights(self, filepath, overwrite=False):
        '''Save weights from all layers to a HDF5 files.
        '''
        import h5py
        import os.path
        # if file exists and should not be overwritten
        if not overwrite and os.path.isfile(filepath):
            import sys
            get_input = input
            if sys.version_info[:2] <= (2, 7):
                get_input = raw_input
            overwrite = get_input('[WARNING] %s already exists - overwrite? '
                                  '[y/n]' % (filepath))
            while overwrite not in ['y', 'n']:
                overwrite = get_input('Enter "y" (overwrite) or "n" (cancel).')
            if overwrite == 'n':
                return
            print('[TIP] Next time specify overwrite=True in save_weights!')

        f = h5py.File(filepath, 'w')
        g = f.create_group('graph')
        weights = self.get_weights()
        g.attrs['nb_params'] = len(weights)
        for n, param in enumerate(weights):
            param_name = 'param_{}'.format(n)
            param_dset = g.create_dataset(param_name, param.shape,
                                          dtype=param.dtype)
            param_dset[:] = param
        f.flush()
        f.close()

    def load_weights(self, filepath):
        '''Load weights from a HDF5 file.
        '''
        import h5py
        f = h5py.File(filepath, mode='r')
        g = f['graph']
        weights = [g['param_{}'.format(p)] for p in range(g.attrs['nb_params'])]
        self.set_weights(weights)
        f.close()

    def evaluate_generator(self, generator, nb_val_samples,
                           verbose=1, **kwargs):
        '''Evaluates the model on a generator. The generator should
        return the same kind of data with every yield as accepted
        by `evaluate`.

        Arguments:
            generator:
                generator yielding dictionaries of the kind accepted
                by `evaluate`, or tuples of such dictionaries and
                associated dictionaries of sample weights.
            nb_val_samples:
                total number of samples to generate from `generator`
                to use in validation.

            Other argumens are as for `fit`.
        '''
        done_samples = 0
        all_outs = []
        weights = []
        q, _stop = generator_queue(generator, **kwargs)

        while done_samples < nb_val_samples:
            data, sample_weight = self._check_generator_output(q.get(), _stop)
            do_samples = len(data[next(iter(data.keys()))])
            outs = self.evaluate(data, batch_size=do_samples,
                                 sample_weight=sample_weight,
                                 verbose=verbose)
            all_outs.append(outs)

            done_samples += do_samples
            weights.append(do_samples)

        _stop.set()
        return np.average(np.asarray(all_outs),
                          weights=weights)

    def _check_generator_output(self, generator_output, stop):
        '''Verifies the output of a generator to make sure
        it is consistent with requirements. Also standardizes
        the output.
        '''
        if type(generator_output) in [list, tuple]:
            if len(generator_output) == 2:
                data, sample_weight = generator_output
            else:
                stop.set()
                raise Exception('The generator output tuple must have '
                                '2 dictionary elements: '
                                '(data, sample_weight).')
        elif type(generator_output) == dict:
            data = generator_output
            sample_weight = {}
        else:
            stop.set()
            raise Exception('The generator output must be '
                            'a data dictionary or a tuple '
                            '(data, sample_weight).')
        assert type(data) == dict
        assert type(sample_weight) == dict
        if len(set([len(data[name]) for name in data.keys()] +
                   [len(sample_weight[name]) for name in sample_weight.keys()])) != 1:
            raise Exception('All input arrays and target arrays must have '
                            'the same number of samples.')
        sample_weight = {name: standardize_weights(data[name],
                         sample_weight=sample_weight.get(name),
                         sample_weight_mode=self.sample_weight_modes.get(name)) for name in self.output_order}
        return data, sample_weight

    def fit_generator(self, generator, samples_per_epoch, nb_epoch,
                      verbose=1, callbacks=[],
                      validation_data=None, nb_val_samples=None,
                      class_weight={},
                      nb_worker=1, nb_val_worker=None):
        '''Fit a model on data generated batch-by-batch by a Python generator.
        The generator is run in parallel to the model, for efficiency,
        and can be run by multiple workers at the same time.
        For instance, this allows you to do real-time data augmentation
        on images on CPU in parallel to training your model on GPU.

        # Arguments
            generator: a generator.
                The output of the generator must be either a dictionary
                mapping inputs and outputs names to numpy arrays, or
                a tuple of dictionaries (input_data, sample_weight).
                All arrays should contain the same number of samples.
                The generator is expected to loop over its data
                indefinitely. An epoch finishes when `samples_per_epoch`
                samples have been seen by the model.
            samples_per_epoch: integer, number of samples to process before
                going to the next epoch.
            nb_epoch: integer, total number of iterations on the data.
            verbose: verbosity mode, 0, 1, or 2.
            callbacks: list of callbacks to be called during training.
            validation_data: dictionary mapping input names and outputs names
                to appropriate numpy arrays to be used as
                held-out validation data, or a generator yielding such
                dictionaries. All arrays should contain the same number
                of samples. If a generator, will be called until more than
                `nb_val_samples` examples have been generated at the
                end of every epoch. These examples will then be used
                as the validation data.
            nb_val_samples: number of samples to use from validation
                generator at the end of every epoch.
            class_weight: dictionary mapping class indices to a weight
                for the class.
            nb_worker: integer, number of workers to use for running
                the generator (in parallel to model training).
                If using multiple workers, the processing order of batches
                generated by the model will be non-deterministic.
                If using multiple workers, make sure to protect
                any thread-unsafe operation done by the generator
                using a Python mutex.
            nb_val_worker: same as `nb_worker`, except for validation data.
                Has no effect if no validation data or validation data is
                not a generator. If `None`, defaults to nb_worker.


        # Returns
            A `History` object.

        # Examples

        ```python
            def generate_arrays_from_file(path):
                while 1:
                    f = open(path)
                    for line in f:
                        # create numpy arrays of input data
                        # and labels, from each line in the file
                        x1, x2, y = process_line(line)
                        yield {'input_1': x1, 'input_2': x2, 'output': y}
                    f.close()

            graph.fit_generator(generate_arrays_from_file('/my_file.txt'),
                                samples_per_epoch=10000, nb_epoch=10)
        ```
        '''
        max_data_q_size = 10  # maximum number of batches in queue

        wait_time = 0.05  # in seconds
        epoch = 0

        do_validation = bool(validation_data)
        val_gen = (hasattr(validation_data, 'next') or
                   hasattr(validation_data, '__next__'))
        if val_gen and not nb_val_samples:
            raise Exception('When using a generator for validation data, '
                            'you must specify a value for "nb_val_samples".')
        if nb_val_worker is None:
            nb_val_worker = nb_worker

        out_labels = ['loss']
        metrics = ['loss', 'val_loss']
        if not class_weight:
            class_weight = {}

        # prepare callbacks
        self.history = cbks.History()
        callbacks = [cbks.BaseLogger()] + callbacks + [self.history]
        if verbose:
            callbacks += [cbks.ProgbarLogger()]
        callbacks = cbks.CallbackList(callbacks)

        callbacks._set_model(self)
        callbacks._set_params({
            'nb_epoch': nb_epoch,
            'nb_sample': samples_per_epoch,
            'verbose': verbose,
            'do_validation': do_validation,
            'metrics': metrics,
        })
        callbacks.on_train_begin()

        # start generator thread storing batches into a queue
<<<<<<< HEAD
        generator_queue = queue.Queue()
        _stop = threading.Event()

        def generator_task():
            i = 0
            while not _stop.is_set():
                try:
                    if generator_queue.qsize() < max_queue_size:
                        generator_output = next(generator)
                        generator_queue.put(generator_output)
                        i += 1
                    else:
                        time.sleep(wait_time)
                except:
                    _stop.set()
                    return

        generator_threads = [threading.Thread(target=generator_task) for _ in range(nb_worker)]
        for thread in generator_threads:
            thread.daemon = True
            thread.start()
=======
        data_gen_queue, _data_stop = generator_queue(generator, max_q_size=max_data_q_size,
                                                     wait_time=wait_time)
        if do_validation and not val_gen:
            # TODO: _data_stop not really sensical here
            data_val, sample_weight_val = self._check_generator_output(validation_data, _data_stop)
            sample_weight_val_l = [sample_weight_val[name] for name in self.output_order]
            y_val = [standardize_y(data_val[name]) for name in self.output_order]
            self.validation_data = [data_val[name] for name in self.input_order] + y_val + sample_weight_val_l
        else:
            self.validation_data = None
>>>>>>> 0c75006d

        self.stop_training = False
        while epoch < nb_epoch:
            callbacks.on_epoch_begin(epoch)
            samples_seen = 0
            batch_index = 0
            while samples_seen < samples_per_epoch:
                while not _data_stop.is_set():
                    if not data_gen_queue.empty():
                        generator_output = data_gen_queue.get()
                        break
                    else:
                        time.sleep(wait_time)

                data, sample_weight = self._check_generator_output(generator_output,
                                                                   _data_stop)
                batch_logs = {}
                batch_size = len(data[list(data.keys())[0]])
                batch_logs['batch'] = batch_index
                batch_logs['size'] = batch_size
                callbacks.on_batch_begin(batch_index, batch_logs)
                outs = self.train_on_batch(data,
                                           sample_weight=sample_weight,
                                           class_weight=class_weight)
                if type(outs) != list:
                    outs = [outs]
                for l, o in zip(out_labels, outs):
                    batch_logs[l] = o

                callbacks.on_batch_end(batch_index, batch_logs)

                # construct epoch logs
                epoch_logs = {}
                batch_index += 1
                samples_seen += batch_size
                # epoch finished
                if samples_seen >= samples_per_epoch and do_validation:
                    if val_gen:
                        val_outs = self.evaluate_generator(validation_data,
                                                           nb_val_samples,
                                                           verbose=0)
                    else:
                        val_outs = self.evaluate(data_val,
                                                 sample_weight=sample_weight_val,
                                                 verbose=0)
                    if type(val_outs) != list:
                        val_outs = [val_outs]
                    # same labels assumed
                    for l, o in zip(out_labels, val_outs):
                        epoch_logs['val_' + l] = o

            callbacks.on_epoch_end(epoch, epoch_logs)
            epoch += 1
            if self.stop_training:
                break
        _data_stop.set()
        callbacks.on_train_end()
        return self.history<|MERGE_RESOLUTION|>--- conflicted
+++ resolved
@@ -1091,32 +1091,6 @@
         callbacks.on_train_begin()
 
         # start generator thread storing batches into a queue
-<<<<<<< HEAD
-        generator_queue = queue.Queue()
-        _stop = threading.Event()
-
-        def generator_task():
-            i = 0
-            while not _stop.is_set():
-                try:
-                    if generator_queue.qsize() < max_queue_size:
-                        try:
-                            generator_output = next(generator)
-                        except ValueError:
-                            continue
-                        generator_queue.put(generator_output)
-                        i += 1
-                    else:
-                        time.sleep(wait_time)
-                except:
-                    _stop.set()
-                    raise
-
-        generator_threads = [threading.Thread(target=generator_task) for _ in range(nb_worker)]
-        for thread in generator_threads:
-            thread.daemon = True
-            thread.start()
-=======
         data_gen_queue, _data_stop = generator_queue(generator, max_q_size=max_data_q_size,
                                                      wait_time=wait_time)
         if do_validation and not val_gen:
@@ -1125,7 +1099,6 @@
             self.validation_data = X_val + [y_val, sample_weight_val]
         else:
             self.validation_data = None
->>>>>>> 0c75006d
 
         self.stop_training = False
         while epoch < nb_epoch:
@@ -1628,29 +1601,6 @@
         callbacks.on_train_begin()
 
         # start generator thread storing batches into a queue
-<<<<<<< HEAD
-        generator_queue = queue.Queue()
-        _stop = threading.Event()
-
-        def generator_task():
-            i = 0
-            while not _stop.is_set():
-                try:
-                    if generator_queue.qsize() < max_queue_size:
-                        generator_output = next(generator)
-                        generator_queue.put(generator_output)
-                        i += 1
-                    else:
-                        time.sleep(wait_time)
-                except:
-                    _stop.set()
-                    return
-
-        generator_threads = [threading.Thread(target=generator_task) for _ in range(nb_worker)]
-        for thread in generator_threads:
-            thread.daemon = True
-            thread.start()
-=======
         data_gen_queue, _data_stop = generator_queue(generator, max_q_size=max_data_q_size,
                                                      wait_time=wait_time)
         if do_validation and not val_gen:
@@ -1661,7 +1611,6 @@
             self.validation_data = [data_val[name] for name in self.input_order] + y_val + sample_weight_val_l
         else:
             self.validation_data = None
->>>>>>> 0c75006d
 
         self.stop_training = False
         while epoch < nb_epoch:
