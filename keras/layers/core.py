--- conflicted
+++ resolved
@@ -153,21 +153,6 @@
         if hasattr(self, 'previous'):
             # to avoid redundant computations,
             # layer outputs are cached when possible.
-<<<<<<< HEAD
-            # The hash value of the previous layer output is the id
-            # of the input layer feeding this layer.
-            # input_layer = self.previous
-            # while hasattr(input_layer, 'previous'):
-            #     input_layer = input_layer.previous
-            # if hasattr(self, 'layer_cache'):
-            #     input_layer_id = '%s_%s' % (id(input_layer), train)
-            #     if input_layer_id in self.layer_cache:
-            #         return self.layer_cache[input_layer_id]
-            previous_output = self.previous.get_output(train=train)
-            # if hasattr(self, 'layer_cache'):
-            #     input_layer_id = '%s_%s' % (id(input_layer), train)
-            #     self.layer_cache[input_layer_id] = previous_output
-=======
             if hasattr(self, 'layer_cache') and self.cache_enabled:
                 previous_layer_id = '%s_%s' % (id(self.previous), train)
                 if previous_layer_id in self.layer_cache:
@@ -176,7 +161,6 @@
             if hasattr(self, 'layer_cache') and self.cache_enabled:
                 previous_layer_id = '%s_%s' % (id(self.previous), train)
                 self.layer_cache[previous_layer_id] = previous_output
->>>>>>> 6167d17a
             return previous_output
         elif hasattr(self, 'input'):
             return self.input
@@ -705,7 +689,7 @@
     def _fix_unknown_dimension(self, input_shape, output_shape):
         '''Find and replace a single missing dimension in an output shape
         given and input shape.
-        
+
         A near direct port of the internal numpy function _fix_unknown_dimension
         in numpy/core/src/multiarray/shape.c
 
@@ -1201,17 +1185,9 @@
                     self.params.append(p)
                     self.constraints.append(c)
 
-<<<<<<< HEAD
-        if weights is not None:
-            self.set_weights(weights)
-
-    def set_previous(self, node, overwrite_weights=True):
-        self.encoder.set_previous(node, overwrite_weights=overwrite_weights)
-=======
-    def set_previous(self, node, connection_map={}):
-        self.encoder.set_previous(node, connection_map)
+    def set_previous(self, node, connection_map={}, overwrite_weights=True):
+        self.encoder.set_previous(node, connection_map, overwrite_weights)
         super(AutoEncoder, self).set_previous(node, connection_map)
->>>>>>> 6167d17a
 
     def get_weights(self):
         weights = []
