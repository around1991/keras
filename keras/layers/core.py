# -*- coding: utf-8 -*-
from __future__ import absolute_import
from __future__ import division

import numpy as np

from collections import OrderedDict
import copy
from six.moves import zip

from .. import backend as K
from .. import activations, initializations, regularizers, constraints
from ..regularizers import ActivityRegularizer

import marshal
import types
import sys


class Layer(object):
    '''Abstract base layer class.

    All Keras layers accept certain keyword arguments:

        trainable: boolean. Set to "False" before model compilation
            to freeze layer weights (they won't be updated further
            during training).
        input_shape: a tuple of integers specifying the expected shape
            of the input samples. Does not includes the batch size.
            (e.g. `(100,)` for 100-dimensional inputs).
        batch_input_shape: a tuple of integers specifying the expected
            shape of a batch of input samples. Includes the batch size
            (e.g. `(32, 100)` for a batch of 32 100-dimensional inputs).
    '''
    def __init__(self, **kwargs):
        if not hasattr(self, 'trainable_weights'):
            self.trainable_weights = []
        if not hasattr(self, 'non_trainable_weights'):
            self.non_trainable_weights = []

        allowed_kwargs = {'input_shape',
                          'trainable',
                          'batch_input_shape',
                          'cache_enabled',
                          'name'}
        for kwarg in kwargs:
            assert kwarg in allowed_kwargs, 'Keyword argument not understood: ' + kwarg
        if 'batch_input_shape' in kwargs:
            self.set_input_shape(tuple(kwargs['batch_input_shape']))
        elif 'input_shape' in kwargs:
            self.set_input_shape((None,) + tuple(kwargs['input_shape']))
        self.trainable = True
        if 'trainable' in kwargs:
            self.trainable = kwargs['trainable']
        self.name = self.__class__.__name__.lower()
        if 'name' in kwargs:
            self.name = kwargs['name']
        self.cache_enabled = True
        if 'cache_enabled' in kwargs:
            self.cache_enabled = kwargs['cache_enabled']

    @property
    def name(self):
        return self._name

    @name.setter
    def name(self, name):
        self._name = name

    @property
    def cache_enabled(self):
        return self._cache_enabled

    @cache_enabled.setter
    def cache_enabled(self, value):
        self._cache_enabled = value

    def __call__(self, X, mask=None, train=False):
        # set temporary input
        tmp_input = self.get_input
        tmp_mask = None
        if hasattr(self, 'get_input_mask'):
            tmp_mask = self.get_input_mask
            self.get_input_mask = lambda _: mask
        self.get_input = lambda _: X
        Y = self.get_output(train=train)
        # return input to what it was
        if hasattr(self, 'get_input_mask'):
            self.get_input_mask = tmp_mask
        self.get_input = tmp_input
        return Y

<<<<<<< HEAD
    def set_previous(self, layer, connection_map={}, overwrite_weights=True):
=======
    def set_previous(self, layer):
>>>>>>> 0c75006d
        '''Connect a layer to its parent in the computational graph.
        '''
        assert self.nb_input == layer.nb_output == 1, 'Cannot connect layers: input count and output count should be 1.'
        if hasattr(self, 'input_ndim') and self.input_ndim:
            assert self.input_ndim == len(layer.output_shape), ('Incompatible shapes: layer expected input with ndim=' +
                                                                str(self.input_ndim) +
                                                                ' but previous layer has output_shape ' +
                                                                str(layer.output_shape))
        if layer.get_output_mask() is not None:
            assert self.supports_masked_input(), 'Cannot connect non-masking layer to layer with masked output.'
        self.previous = layer
        if overwrite_weights:
            self.build()

    def build(self):
        '''Instantiation of layer weights.

        Called after `set_previous`, or after `set_input_shape`,
        once the layer has a defined input shape.
        Must be implemented on all layers that have weights.
        '''
        pass

    @property
    def trainable(self):
        if hasattr(self, '_trainable'):
            return self._trainable
        else:
            return True

    @trainable.setter
    def trainable(self, value):
        self._trainable = value

    @property
    def nb_input(self):
        return 1

    @property
    def nb_output(self):
        return 1

    @property
    def input_shape(self):
        # if layer is not connected (e.g. input layer),
        # input shape can be set manually via _input_shape attribute.
        if hasattr(self, 'previous'):
            if hasattr(self, 'shape_cache') and self.cache_enabled:
                previous_layer_id = id(self.previous)
                if previous_layer_id in self.shape_cache:
                    return self.shape_cache[previous_layer_id]
            previous_size = self.previous.output_shape
            if hasattr(self, 'shape_cache') and self.cache_enabled:
                previous_layer_id = id(self.previous)
                self.shape_cache[previous_layer_id] = previous_size
            return previous_size
        elif hasattr(self, '_input_shape'):
            return self._input_shape
        else:
            raise Exception('Layer is not connected. Did you forget to set "input_shape"?')

    def set_input_shape(self, input_shape):
        if type(input_shape) not in [tuple, list]:
            raise Exception('Invalid input shape - input_shape should be a tuple of int.')
        input_shape = tuple(input_shape)
        if hasattr(self, 'input_ndim') and self.input_ndim:
            if self.input_ndim != len(input_shape):
                raise Exception('Invalid input shape - Layer expects input ndim=' +
                                str(self.input_ndim) +
                                ', was provided with input shape ' + str(input_shape))
        self._input_shape = input_shape
        self.input = K.placeholder(shape=self._input_shape)
        self.build()

    @property
    def output_shape(self):
        # default assumption: tensor shape unchanged.
        return self.input_shape

    def get_output(self, train=False):
        return self.get_input(train)

    def get_input(self, train=False):
        if hasattr(self, 'previous'):
            # to avoid redundant computations,
            # layer outputs are cached when possible.
            if hasattr(self, 'layer_cache') and self.cache_enabled:
                previous_layer_id = '%s_%s' % (id(self.previous), train)
                if previous_layer_id in self.layer_cache:
                    return self.layer_cache[previous_layer_id]
            previous_output = self.previous.get_output(train=train)
            if hasattr(self, 'layer_cache') and self.cache_enabled:
                previous_layer_id = '%s_%s' % (id(self.previous), train)
                self.layer_cache[previous_layer_id] = previous_output
            return previous_output
        elif hasattr(self, 'input'):
            return self.input
        else:
            raise Exception('Layer is not connected' +
                            ' and is not an input layer.')

    def supports_masked_input(self):
        '''Whether or not this layer respects the output mask of its previous
        layer in its calculations.
        If you try to attach a layer that does *not* support masked_input to
        a layer that gives a non-None output_mask(), an error will be raised.
        '''
        return False

    def get_output_mask(self, train=None):
        '''For some models (such as RNNs) you want a way of being able to mark
        some output data-points as "masked",
        so they are not used in future calculations.
        In such a model, get_output_mask() should return a mask
        of one less dimension than get_output()
        (so if get_output is (nb_samples, nb_timesteps, nb_dimensions),
        then the mask is (nb_samples, nb_timesteps),
        with a one for every unmasked datapoint,
        and a zero for every masked one.

        If there is *no* masking then it shall return None.
        For instance if you attach an Activation layer (they support masking)
        to a layer with an output_mask, then that Activation shall
        also have an output_mask.
        If you attach it to a layer with no such mask,
        then the Activation's get_output_mask shall return None.

        Some layers have an output_mask even if their input is unmasked,
        notably Embedding which can turn the entry "0" into
        a mask.
        '''
        return None

    def set_weights(self, weights):
        '''Set the weights of the layer.

        weights: a list of numpy arrays. The number
            of arrays and their shape must match
            number of the dimensions of the weights
            of the layer (i.e. it should match the
            output of `get_weights`).
        '''
        params = self.trainable_weights + self.non_trainable_weights
        assert len(params) == len(weights), ('Provided weight array does not match layer weights (' +
                                             str(len(params)) + ' layer params vs. ' +
                                             str(len(weights)) + ' provided weights)')
        for p, w in zip(params, weights):
            if K.get_value(p).shape != w.shape:
                raise Exception('Layer weight shape %s not compatible with provided weight shape %s.' % (K.get_value(p).shape, w.shape))
            K.set_value(p, w)

    def get_weights(self):
        '''Return the weights of the layer,
        as a list of numpy arrays.
        '''
        params = self.trainable_weights + self.non_trainable_weights
        weights = []
        for p in params:
            weights.append(K.get_value(p))
        return weights

    def get_config(self):
        '''Return the parameters of the layer, as a dictionary.
        '''
        config = {'name': self.__class__.__name__}
        if hasattr(self, '_input_shape'):
            input_shape = self._input_shape
            if input_shape[0]:
                config['batch_input_shape'] = input_shape[:]
            else:
                config['input_shape'] = input_shape[1:]
        if hasattr(self, '_trainable'):
            config['trainable'] = self._trainable
        config['cache_enabled'] = self.cache_enabled
        config['custom_name'] = self.name
        return config

    def get_params(self):
        consts = []
        updates = []

        if hasattr(self, 'regularizers'):
            regularizers = self.regularizers
        else:
            regularizers = []

        if hasattr(self, 'constraints') and len(self.constraints) == len(self.trainable_weights):
            for c in self.constraints:
                if c:
                    consts.append(c)
                else:
                    consts.append(constraints.identity())
        elif hasattr(self, 'constraint') and self.constraint:
            consts += [self.constraint for _ in range(len(self.trainable_weights))]
        else:
            consts += [constraints.identity() for _ in range(len(self.trainable_weights))]

        if hasattr(self, 'updates') and self.updates:
            updates += self.updates

        return self.trainable_weights, regularizers, consts, updates

    def count_params(self):
        '''Return the total number of floats (or ints)
        composing the weights of the layer.
        '''
        return sum([K.count_params(p) for p in self.trainable_weights])


class MaskedLayer(Layer):
    '''If your layer trivially supports masking
    (by simply copying the input mask to the output),
    then subclass MaskedLayer instead of Layer,
    and make sure that you incorporate the input mask
    into your calculation of get_output().
    '''
    def supports_masked_input(self):
        return True

    def get_input_mask(self, train=False):
        if hasattr(self, 'previous'):
            return self.previous.get_output_mask(train)
        else:
            return None

    def get_output_mask(self, train=False):
        ''' The default output mask is just the input mask unchanged.
        Override this in your own implementations if,
        for instance, you are reshaping the input'''
        return self.get_input_mask(train)


class Masking(MaskedLayer):
    '''Mask an input sequence by using a mask value to identify padding.

    This layer copies the input to the output layer with identified padding
    replaced with 0s and creates an output mask in the process.

    At each timestep, if the values all equal `mask_value`,
    then the corresponding mask value for the timestep is 0 (skipped),
    otherwise it is 1.
    '''
    def __init__(self, mask_value=0., **kwargs):
        super(Masking, self).__init__(**kwargs)
        self.mask_value = mask_value
        if (not hasattr(self, 'input')):
            self.input = K.placeholder(ndim=3)

    def get_output_mask(self, train=False):
        X = self.get_input(train)
        return K.any(K.not_equal(X, self.mask_value), axis=-1)

    def get_output(self, train=False):
        X = self.get_input(train)
        return X * K.cast(K.any(K.not_equal(X, self.mask_value), axis=-1, keepdims=True), K.floatx())

    def get_config(self):
        config = {'name': self.__class__.__name__,
                  'mask_value': self.mask_value}
        base_config = super(Masking, self).get_config()
        return dict(list(base_config.items()) + list(config.items()))


<<<<<<< HEAD
class TimeDistributedMerge(MaskedLayer):
    '''Sum/multiply/average over the outputs of a TimeDistributed layer.

    # Input shape
        3D tensor with shape: `(samples, steps, features)`.

    # Output shape
        2D tensor with shape: `(samples, features)`.

    # Arguments
        mode: one of {'sum', 'mul', 'ave'}
    '''
    input_ndim = 3

    def __init__(self, mode='sum', **kwargs):
        super(TimeDistributedMerge, self).__init__(**kwargs)
        self.mode = mode
        self.params = []
        self.regularizers = []
        self.constraints = []
        self.updates = []

    @property
    def output_shape(self):
        return (None, self.input_shape[2])

    def get_output_mask(self, train=False):
        # This layer consumes any masking
        return None

    def get_output(self, train=False):
        X = self.get_input(train)
        if self.mode == 'ave':
            s = K.mean(X, axis=1)
            return s
        if self.mode == 'sum':
            s = K.sum(X, axis=1)
            return s
        elif self.mode == 'mul':
            s = K.prod(X, axis=1)
            return s
        else:
            raise Exception('Unknown merge mode')

    def get_config(self):
        config = {'name': self.__class__.__name__,
                  'mode': self.mode}
        base_config = super(TimeDistributedMerge, self).get_config()
        return dict(list(base_config.items()) + list(config.items()))


=======
>>>>>>> 0c75006d
class Merge(Layer):
    '''Merge the output of a list of layers or containers into a single tensor.

    # Arguments
        mode: one of {sum, mul, concat, ave, join, cos, dot}.
            sum: sum the outputs (shapes must match)
            mul: multiply the outputs element-wise (shapes must match)
            concat: concatenate the outputs along the axis specified by `concat_axis`
            ave: average the outputs (shapes must match)
            join: places the outputs in an OrderedDict (inputs must be named)
        concat_axis: axis to use in `concat` mode.
        dot_axes: axis or axes to use in `dot` mode
            (see [the Numpy documentation](http://docs.scipy.org/doc/numpy-1.10.1/reference/generated/numpy.tensordot.html) for more details).

    # TensorFlow warning
        `dot` mode only works with Theano for the time being.

    # Examples

    ```python
        left = Sequential()
        left.add(Dense(50, input_shape=(784,)))
        left.add(Activation('relu'))

        right = Sequential()
        right.add(Dense(50, input_shape=(784,)))
        right.add(Activation('relu'))

        model = Sequential()
        model.add(Merge([left, right], mode='sum'))

        model.add(Dense(10))
        model.add(Activation('softmax'))

        model.compile(loss='categorical_crossentropy', optimizer='rmsprop')

        model.fit([X_train, X_train], Y_train, batch_size=128, nb_epoch=20,
                  validation_data=([X_test, X_test], Y_test))
    ```
    '''
    def __init__(self, layers, mode='sum', concat_axis=-1, dot_axes=-1):
        if len(layers) < 2:
            raise Exception('Please specify two or more input layers '
                            '(or containers) to merge')

        if mode not in {'sum', 'mul', 'concat', 'ave', 'join', 'cos', 'dot'}:
            raise Exception('Invalid merge mode: ' + str(mode))

        if mode in {'sum', 'ave', 'cos'}:
            input_shapes = set([l.output_shape for l in layers])
            if len(input_shapes) > 1:
                raise Exception('Only layers of same output shape can '
                                'be merged using ' + mode + ' mode. ' +
                                'Layer shapes: %s' % ([l.output_shape for l in layers]))
        if mode in {'cos', 'dot'}:
            if K._BACKEND != 'theano':
                raise Exception('"' + mode + '" merge mode will only work with Theano.')

            if len(layers) > 2:
                raise Exception(mode + ' merge takes exactly 2 layers')
            shape1 = layers[0].output_shape
            shape2 = layers[1].output_shape
            n1 = len(shape1)
            n2 = len(shape2)
            if mode == 'dot':
                if type(dot_axes) == int:
                    if dot_axes < 0:
                        dot_axes = [range(dot_axes % n1, n1), range(dot_axes % n2, n2)]
                    else:
                        dot_axes = [range(n1 - dot_axes, n2), range(1, dot_axes + 1)]
                if type(dot_axes) not in [list, tuple]:
                    raise Exception('Invalid type for dot_axes - should be a list.')
                if len(dot_axes) != 2:
                    raise Exception('Invalid format for dot_axes - should contain two elements.')
                if type(dot_axes[0]) not in [list, tuple, range] or type(dot_axes[1]) not in [list, tuple, range]:
                    raise Exception('Invalid format for dot_axes - list elements should have type "list" or "tuple".')
                for i in range(len(dot_axes[0])):
                    if shape1[dot_axes[0][i]] != shape2[dot_axes[1][i]]:
                        raise Exception('Dimension incompatibility using dot mode: ' +
                                        '%s != %s. ' % (shape1[dot_axes[0][i]], shape2[dot_axes[1][i]]) +
                                        'Layer shapes: %s, %s' % (shape1, shape2))
        elif mode == 'concat':
            input_shapes = set()
            for l in layers:
                oshape = list(l.output_shape)
                oshape.pop(concat_axis)
                oshape = tuple(oshape)
                input_shapes.add(oshape)
            if len(input_shapes) > 1:
                raise Exception('"concat" mode can only merge layers with matching ' +
                                'output shapes except for the concat axis. ' +
                                'Layer shapes: %s' % ([l.output_shape for l in layers]))
        self.mode = mode
        self.concat_axis = concat_axis
        self.dot_axes = dot_axes
        self.layers = layers
        self.trainable_weights = []
        self.regularizers = []
        self.constraints = []
        self.updates = []
        for l in self.layers:
            params, regs, consts, updates = l.get_params()
            self.regularizers += regs
            self.updates += updates
            # params and constraints have the same size
            for p, c in zip(params, consts):
                if p not in self.trainable_weights:
                    self.trainable_weights.append(p)
                    self.constraints.append(c)
        super(Merge, self).__init__()

    @property
    def output_shape(self):
        input_shapes = [layer.output_shape for layer in self.layers]
        if self.mode in ['sum', 'mul', 'ave']:
            return input_shapes[0]
        elif self.mode == 'concat':
            if all([input_shape[self.concat_axis] for input_shape in input_shapes]):
                output_shape = list(input_shapes[0])
                for shape in input_shapes[1:]:
                    output_shape[self.concat_axis] += shape[self.concat_axis]
                return tuple(output_shape)
            else:
                # Cannot infer the output shape as input shape is variable along
                # concat axis
                input_shape = input_shapes[0]
                return (input_shape[:self.concat_axis] + (None,) +
                        input_shape[self.concat_axis + 1:])
        elif self.mode == 'join':
            return None
        elif self.mode == 'dot':
            shape1 = list(input_shapes[0])
            shape2 = list(input_shapes[1])
            dot_axes = []
            for axes in self.dot_axes:
                dot_axes.append([index-1 for index in axes])
            tensordot_output = np.tensordot(np.zeros(tuple(shape1[1:])),
                                            np.zeros(tuple(shape2[1:])),
                                            axes=dot_axes)
            if len(tensordot_output.shape) == 0:
                shape = (1,)
            else:
                shape = tensordot_output.shape
            return (shape1[0],) + shape
        elif self.mode == 'cos':
            return (input_shapes[0][0], 1)

    def get_params(self):
        return self.trainable_weights, self.regularizers, self.constraints, self.updates

    def get_output(self, train=False):
        if self.mode == 'sum' or self.mode == 'ave':
            s = self.layers[0].get_output(train)
            for i in range(1, len(self.layers)):
                s += self.layers[i].get_output(train)
            if self.mode == 'ave':
                s /= len(self.layers)
            return s
        elif self.mode == 'concat':
            inputs = [self.layers[i].get_output(train) for i in range(len(self.layers))]
            return K.concatenate(inputs, axis=self.concat_axis)
        elif self.mode == 'join':
            inputs = OrderedDict()
            for i in range(len(self.layers)):
                X = self.layers[i].get_output(train)
                name = getattr(self.layers[i], 'name', None)
                if name is None:
                    raise ValueError('merge_mode="join" only works with named inputs.')
                else:
                    inputs[name] = X
            return inputs
        elif self.mode == 'mul':
            s = self.layers[0].get_output(train)
            for i in range(1, len(self.layers)):
                s *= self.layers[i].get_output(train)
            return s
        elif self.mode == 'dot':
            if K._BACKEND != 'theano':
                raise Exception('"dot" merge mode will only work with Theano.')
            from theano import tensor as T
            l1 = self.layers[0].get_output(train)
            l2 = self.layers[1].get_output(train)
            output = T.batched_tensordot(l1, l2, self.dot_axes)
            output_shape = list(self.output_shape)
            output_shape[0] = l1.shape[0]
            output = output.reshape(tuple(output_shape))
            return output
        elif self.mode == 'cos':
            if K._BACKEND != 'theano':
<<<<<<< HEAD
                raise Exception('"dot" merge mode will only work with Theano.')
            import theano.tensor as T
=======
                raise Exception('"cos" merge mode will only work with Theano.')
            from theano import tensor as T
>>>>>>> 0c75006d
            l1 = self.layers[0].get_output(train)
            l2 = self.layers[1].get_output(train)
            output = T.batched_tensordot(l1, l2, self.dot_axes) / T.sqrt(T.batched_tensordot(l1, l1, self.dot_axes) * T.batched_tensordot(l2, l2, self.dot_axes))
            output = output.dimshuffle((0, 'x'))
            return output
        else:
            raise Exception('Unknown merge mode.')

    def get_input(self, train=False):
        res = []
        for i in range(len(self.layers)):
            o = self.layers[i].get_input(train)
            if not type(o) == list:
                o = [o]
            for output in o:
                if output not in res:
                    res.append(output)
        return res

    @property
    def input(self):
        return self.get_input()

    def supports_masked_input(self):
        return False

    def get_output_mask(self, train=None):
        return None

    def get_weights(self):
        weights = []
        for l in self.layers:
            weights += l.get_weights()
        return weights

    def set_weights(self, weights):
        for i in range(len(self.layers)):
            nb_param = len(self.layers[i].trainable_weights)
            self.layers[i].set_weights(weights[:nb_param])
            weights = weights[nb_param:]

    def get_config(self):
        config = {'name': self.__class__.__name__,
                  'layers': [l.get_config() for l in self.layers],
                  'mode': self.mode,
                  'concat_axis': self.concat_axis,
                  'dot_axes': self.dot_axes}
        base_config = super(Merge, self).get_config()
        return dict(list(base_config.items()) + list(config.items()))


class TimeDistributedMerge(Layer):
    '''Sum/multiply/average over the outputs of a TimeDistributed layer.

    # Input shape
        3D tensor with shape: `(samples, steps, features)`.

    # Output shape
        2D tensor with shape: `(samples, features)`.

    # Arguments
        mode: one of {'sum', 'mul', 'ave'}
    '''
    input_ndim = 3

    def __init__(self, mode='sum', **kwargs):
        super(TimeDistributedMerge, self).__init__(**kwargs)
        self.mode = mode
        self.trainable_weights = []
        self.regularizers = []
        self.constraints = []
        self.updates = []

    @property
    def output_shape(self):
        return (None, self.input_shape[2])

    def get_output(self, train=False):
        X = self.get_input(train)
        if self.mode == 'ave':
            s = K.mean(X, axis=1)
            return s
        if self.mode == 'sum':
            s = K.sum(X, axis=1)
            return s
        elif self.mode == 'mul':
            s = K.prod(X, axis=1)
            return s
        else:
            raise Exception('Unknown merge mode')

    def get_config(self):
        config = {'name': self.__class__.__name__,
                  'mode': self.mode}
        base_config = super(TimeDistributedMerge, self).get_config()
        return dict(list(base_config.items()) + list(config.items()))


class Dropout(MaskedLayer):
    '''Apply Dropout to the input. Dropout consists in randomly setting
    a fraction `p` of input units to 0 at each update during training time,
    which helps prevent overfitting.

    # Arguments
        p: float between 0 and 1. Fraction of the input units to drop.

    # References
        - [Dropout: A Simple Way to Prevent Neural Networks from Overfitting](http://www.cs.toronto.edu/~rsalakhu/papers/srivastava14a.pdf)
    '''
    def __init__(self, p, **kwargs):
        super(Dropout, self).__init__(**kwargs)
        self.p = p

    def get_output(self, train=False):
        X = self.get_input(train)
        if self.p > 0.:
            if train:
                X = K.dropout(X, level=self.p)
        return X

    def get_config(self):
        config = {'name': self.__class__.__name__,
                  'p': self.p}
        base_config = super(Dropout, self).get_config()
        return dict(list(base_config.items()) + list(config.items()))


class Activation(MaskedLayer):
    '''Apply an activation function to an output.

    # Input shape
        Arbitrary. Use the keyword argument `input_shape`
        (tuple of integers, does not include the samples axis)
        when using this layer as the first layer in a model.

    # Output shape
        Same shape as input.

    # Arguments:
        activation: name of activation function to use
            (see: [activations](../activations.md)),
            or alternatively, a Theano or TensorFlow operation.
    '''
    def __init__(self, activation, **kwargs):
        super(Activation, self).__init__(**kwargs)
        self.activation = activations.get(activation)

    def get_output(self, train=False):
        X = self.get_input(train)
        return self.activation(X)

    def get_config(self):
        config = {'name': self.__class__.__name__,
                  'activation': self.activation.__name__}
        base_config = super(Activation, self).get_config()
        return dict(list(base_config.items()) + list(config.items()))


class Reshape(Layer):
    '''Reshape an output to a certain shape.

    # Input shape
        Arbitrary, although all dimensions in the input shaped must be fixed.
        Use the keyword argument `input_shape`
        (tuple of integers, does not include the samples axis)
        when using this layer as the first layer in a model.

    # Output shape
        `(batch_size,) + dims`

    # Arguments
        dims: target shape. Tuple of integers,
            does not include the samples dimension (batch size).
    '''
    def __init__(self, dims, **kwargs):
        super(Reshape, self).__init__(**kwargs)
        self.dims = tuple(dims)

    def _fix_unknown_dimension(self, input_shape, output_shape):
        '''Find and replace a single missing dimension in an output shape
        given and input shape.

        A near direct port of the internal numpy function _fix_unknown_dimension
        in numpy/core/src/multiarray/shape.c

        # Arguments
            input_shape: shape of array being reshaped

            output_shape: desired shaped of the array with at most
                a single -1 which indicates a dimension that should be
                derived from the input shape.

        # Returns
            The new output shape with a -1 replaced with its computed value.

            Raises a ValueError if the total array size of the output_shape is
            different then the input_shape, or more then one unknown dimension
            is specified.
        '''

        output_shape = list(output_shape)

        msg = 'total size of new array must be unchanged'

        known, unknown = 1, None
        for index, dim in enumerate(output_shape):
            if dim < 0:
                if unknown is None:
                    unknown = index
                else:
                    raise ValueError('can only specify one unknown dimension')
            else:
                known *= dim

        original = np.prod(input_shape, dtype=int)
        if unknown is not None:
            if known == 0 or original % known != 0:
                raise ValueError(msg)
            output_shape[unknown] = original // known
        elif original != known:
            raise ValueError(msg)

        return tuple(output_shape)

    @property
    def output_shape(self):
        return (self.input_shape[0],) + self._fix_unknown_dimension(self.input_shape[1:], self.dims)

    def get_output(self, train=False):
        X = self.get_input(train)
        return K.reshape(X, (-1,) + self.output_shape[1:])

    def get_config(self):
        config = {'name': self.__class__.__name__,
                  'dims': self.dims}
        base_config = super(Reshape, self).get_config()
        return dict(list(base_config.items()) + list(config.items()))


class Permute(Layer):
    '''Permute the dimensions of the input according to a given pattern.

    Useful for e.g. connecting RNNs and convnets together.

    # Input shape
        Arbitrary. Use the keyword argument `input_shape`
        (tuple of integers, does not include the samples axis)
        when using this layer as the first layer in a model.

    # Output shape
        Same as the input shape, but with the dimensions re-ordered according
        to the specified pattern.

    # Arguments
        dims: Tuple of integers. Permutation pattern, does not include the
            samples dimension. Indexing starts at 1.
            For instance, `(2, 1)` permutes the first and second dimension
            of the input.
    '''
    def __init__(self, dims, **kwargs):
        super(Permute, self).__init__(**kwargs)
        self.dims = tuple(dims)

    @property
    def output_shape(self):
        input_shape = list(self.input_shape)
        output_shape = copy.copy(input_shape)
        for i, dim in enumerate(self.dims):
            target_dim = input_shape[dim]
            output_shape[i+1] = target_dim
        return tuple(output_shape)

    def get_output(self, train=False):
        X = self.get_input(train)
        return K.permute_dimensions(X, (0,) + self.dims)

    def get_config(self):
        config = {'name': self.__class__.__name__,
                  'dims': self.dims}
        base_config = super(Permute, self).get_config()
        return dict(list(base_config.items()) + list(config.items()))


class Flatten(Layer):
    '''Flatten the input. Does not affect the batch size.

    # Input shape
        Arbitrary, although all dimensions in the input shape must be fixed.
        Use the keyword argument `input_shape`
        (tuple of integers, does not include the samples axis)
        when using this layer as the first layer in a model.

    # Output shape
        `(batch_size,)`
    '''
    def __init__(self, **kwargs):
        super(Flatten, self).__init__(**kwargs)

    @property
    def output_shape(self):
        input_shape = self.input_shape
        if not all(input_shape[1:]):
            raise Exception('The shape of the input to "Flatten" '
                            'is not fully defined '
                            '(got ' + str(input_shape[1:]) + '. '
                            'Make sure to pass a complete "input_shape" '
                            'or "batch_input_shape" argument to the first '
                            'layer in your model.')
        return (input_shape[0], np.prod(input_shape[1:]))

    def get_output(self, train=False):
        X = self.get_input(train)
        return K.batch_flatten(X)


class RepeatVector(Layer):
    '''Repeat the input n times.

    # Input shape
        2D tensor of shape `(nb_samples, features)`.

    # Output shape
        3D tensor of shape `(nb_samples, n, features)`.

    # Arguments
        n: integer, repetition factor.
    '''
    def __init__(self, n, **kwargs):
        super(RepeatVector, self).__init__(**kwargs)
        self.n = n

    @property
    def output_shape(self):
        input_shape = self.input_shape
        return (input_shape[0], self.n, input_shape[1])

    def get_output(self, train=False):
        X = self.get_input(train)
        return K.repeat(X, self.n)

    def get_config(self):
        config = {'name': self.__class__.__name__,
                  'n': self.n}
        base_config = super(RepeatVector, self).get_config()
        return dict(list(base_config.items()) + list(config.items()))


class Dense(Layer):
    '''Just your regular fully connected NN layer.

    # Input shape
        2D tensor with shape: `(nb_samples, input_dim)`.

    # Output shape
        2D tensor with shape: `(nb_samples, output_dim)`.

    # Arguments
        output_dim: int > 0.
        init: name of initialization function for the weights of the layer
            (see [initializations](../initializations.md)),
            or alternatively, Theano function to use for weights
            initialization. This parameter is only relevant
            if you don't pass a `weights` argument.
        activation: name of activation function to use
            (see [activations](../activations.md)),
            or alternatively, elementwise Theano function.
            If you don't specify anything, no activation is applied
            (ie. "linear" activation: a(x) = x).
        weights: list of numpy arrays to set as initial weights.
            The list should have 1 element, of shape `(input_dim, output_dim)`.
        W_regularizer: instance of [WeightRegularizer](../regularizers.md)
            (eg. L1 or L2 regularization), applied to the main weights matrix.
        b_regularizer: instance of [WeightRegularizer](../regularizers.md),
            applied to the bias.
        activity_regularizer: instance of [ActivityRegularizer](../regularizers.md),
            applied to the network output.
        W_constraint: instance of the [constraints](../constraints.md) module
            (eg. maxnorm, nonneg), applied to the main weights matrix.
        b_constraint: instance of the [constraints](../constraints.md) module,
            applied to the bias.
        input_dim: dimensionality of the input (integer).
            This argument (or alternatively, the keyword argument `input_shape`)
            is required when using this layer as the first layer in a model.
    '''
    input_ndim = 2

    def __init__(self, output_dim, init='glorot_uniform', activation='linear', weights=None,
                 W_regularizer=None, b_regularizer=None, activity_regularizer=None,
                 W_constraint=None, b_constraint=None, input_dim=None, **kwargs):
        self.init = initializations.get(init)
        self.activation = activations.get(activation)
        self.output_dim = output_dim

        self.W_regularizer = regularizers.get(W_regularizer)
        self.b_regularizer = regularizers.get(b_regularizer)
        self.activity_regularizer = regularizers.get(activity_regularizer)

        self.W_constraint = constraints.get(W_constraint)
        self.b_constraint = constraints.get(b_constraint)
        self.constraints = [self.W_constraint, self.b_constraint]

        self.initial_weights = weights

        self.input_dim = input_dim
        if self.input_dim:
            kwargs['input_shape'] = (self.input_dim,)
        self.input = K.placeholder(ndim=2)
        super(Dense, self).__init__(**kwargs)

    def build(self):
        input_dim = self.input_shape[1]

        self.W = self.init((input_dim, self.output_dim))
        self.b = K.zeros((self.output_dim,))

        self.trainable_weights = [self.W, self.b]

        self.regularizers = []
        if self.W_regularizer:
            self.W_regularizer.set_param(self.W)
            self.regularizers.append(self.W_regularizer)

        if self.b_regularizer:
            self.b_regularizer.set_param(self.b)
            self.regularizers.append(self.b_regularizer)

        if self.activity_regularizer:
            self.activity_regularizer.set_layer(self)
            self.regularizers.append(self.activity_regularizer)

        if self.initial_weights is not None:
            self.set_weights(self.initial_weights)

    @property
    def output_shape(self):
        return (self.input_shape[0], self.output_dim)

    def get_output(self, train=False):
        X = self.get_input(train)
        output = self.activation(K.dot(X, self.W) + self.b)
        return output

    def get_config(self):
        config = {'name': self.__class__.__name__,
                  'output_dim': self.output_dim,
                  'init': self.init.__name__,
                  'activation': self.activation.__name__,
                  'W_regularizer': self.W_regularizer.get_config() if self.W_regularizer else None,
                  'b_regularizer': self.b_regularizer.get_config() if self.b_regularizer else None,
                  'activity_regularizer': self.activity_regularizer.get_config() if self.activity_regularizer else None,
                  'W_constraint': self.W_constraint.get_config() if self.W_constraint else None,
                  'b_constraint': self.b_constraint.get_config() if self.b_constraint else None,
                  'input_dim': self.input_dim}
        base_config = super(Dense, self).get_config()
        return dict(list(base_config.items()) + list(config.items()))


class TimeDistributedDense(MaskedLayer):
    '''Apply a same Dense layer for each dimension[1] (time_dimension) input.
    Especially useful after a recurrent network with 'return_sequence=True'.

    # Input shape
        3D tensor with shape `(nb_sample, time_dimension, input_dim)`.

    # Output shape
        3D tensor with shape `(nb_sample, time_dimension, output_dim)`.

    # Arguments
        output_dim: int > 0.
        init: name of initialization function for the weights of the layer
            (see [initializations](../initializations.md)),
            or alternatively, Theano function to use for weights
            initialization. This parameter is only relevant
            if you don't pass a `weights` argument.
        activation: name of activation function to use
            (see [activations](../activations.md)),
            or alternatively, elementwise Theano function.
            If you don't specify anything, no activation is applied
            (ie. "linear" activation: a(x) = x).
        weights: list of numpy arrays to set as initial weights.
            The list should have 1 element, of shape `(input_dim, output_dim)`.
        W_regularizer: instance of [WeightRegularizer](../regularizers.md)
            (eg. L1 or L2 regularization), applied to the main weights matrix.
        b_regularizer: instance of [WeightRegularizer](../regularizers.md),
            applied to the bias.
        activity_regularizer: instance of [ActivityRegularizer](../regularizers.md),
            applied to the network output.
        W_constraint: instance of the [constraints](../constraints.md) module
            (eg. maxnorm, nonneg), applied to the main weights matrix.
        b_constraint: instance of the [constraints](../constraints.md) module,
            applied to the bias.
        input_dim: dimensionality of the input (integer).
            This argument (or alternatively, the keyword argument `input_shape`)
            is required when using this layer as the first layer in a model.
    '''
    input_ndim = 3

    def __init__(self, output_dim,
                 init='glorot_uniform', activation='linear', weights=None,
                 W_regularizer=None, b_regularizer=None, activity_regularizer=None,
                 W_constraint=None, b_constraint=None,
                 input_dim=None, input_length=None, normalize_output=False,
                 **kwargs):
        self.output_dim = output_dim
        self.init = initializations.get(init)
        self.activation = activations.get(activation)

        self.W_regularizer = regularizers.get(W_regularizer)
        self.b_regularizer = regularizers.get(b_regularizer)
        self.activity_regularizer = regularizers.get(activity_regularizer)

        self.W_constraint = constraints.get(W_constraint)
        self.b_constraint = constraints.get(b_constraint)
        self.constraints = [self.W_constraint, self.b_constraint]

        self.initial_weights = weights

        self.input_dim = input_dim
        self.input_length = input_length
        if self.input_dim:
            kwargs['input_shape'] = (self.input_length, self.input_dim)
        self.input = K.placeholder(ndim=3)
        super(TimeDistributedDense, self).__init__(**kwargs)

    def build(self):
        input_dim = self.input_shape[2]

        self.W = self.init((input_dim, self.output_dim))
        self.b = K.zeros((self.output_dim,))

        self.trainable_weights = [self.W, self.b]
        self.regularizers = []

        if self.W_regularizer:
            self.W_regularizer.set_param(self.W)
            self.regularizers.append(self.W_regularizer)

        if self.b_regularizer:
            self.b_regularizer.set_param(self.b)
            self.regularizers.append(self.b_regularizer)

        if self.activity_regularizer:
            self.activity_regularizer.set_layer(self)
            self.regularizers.append(self.activity_regularizer)

        if self.initial_weights is not None:
            self.set_weights(self.initial_weights)

    @property
    def output_shape(self):
        input_shape = self.input_shape
        return (input_shape[0], input_shape[1], self.output_dim)

    def get_output(self, train=False):
        X = self.get_input(train)
        if K._BACKEND == 'theano':
            from theano import tensor as T
            b = self.b.dimshuffle(('x', 'x', 0))
            outputs = self.activation(T.tensordot(X, self.W, [2, 0]) + b)
        else:
            def step(x, states):
                output = K.dot(x, self.W) + self.b
                return output, []

            last_output, outputs, states = K.rnn(step, X,
                                                initial_states=[],
                                                mask=None)
            outputs = self.activation(outputs)
        return outputs

    def get_config(self):
        config = {'name': self.__class__.__name__,
                  'output_dim': self.output_dim,
                  'init': self.init.__name__,
                  'activation': self.activation.__name__,
                  'W_regularizer': self.W_regularizer.get_config() if self.W_regularizer else None,
                  'b_regularizer': self.b_regularizer.get_config() if self.b_regularizer else None,
                  'activity_regularizer': self.activity_regularizer.get_config() if self.activity_regularizer else None,
                  'W_constraint': self.W_constraint.get_config() if self.W_constraint else None,
                  'b_constraint': self.b_constraint.get_config() if self.b_constraint else None,
                  'input_dim': self.input_dim,
                  'input_length': self.input_lengthr}
        base_config = super(TimeDistributedDense, self).get_config()
        return dict(list(base_config.items()) + list(config.items()))


class ActivityRegularization(Layer):
    '''Layer that passes through its input unchanged, but applies an update
    to the cost function based on the activity.

    # Input shape
        Arbitrary. Use the keyword argument `input_shape`
        (tuple of integers, does not include the samples axis)
        when using this layer as the first layer in a model.

    # Output shape
        Same shape as input.

    # Arguments
        l1: L1 regularization factor.
        l2: L2 regularization factor.
    '''
    def __init__(self, l1=0., l2=0., **kwargs):
        super(ActivityRegularization, self).__init__(**kwargs)
        self.l1 = l1
        self.l2 = l2

        activity_regularizer = ActivityRegularizer(l1=l1, l2=l2)
        activity_regularizer.set_layer(self)
        self.regularizers = [activity_regularizer]

    def get_output(self, train=False):
        return self.get_input(train)

    def get_config(self):
        config = {'name': self.__class__.__name__,
                  'l1': self.l1,
                  'l2': self.l2}
        base_config = super(ActivityRegularization, self).get_config()
        return dict(list(base_config.items()) + list(config.items()))


class AutoEncoder(Layer):
    '''A customizable autoencoder model.

    # Input shape
        Same as encoder input.

    # Output shape
        If `output_reconstruction = True` then dim(input) = dim(output)
        else dim(output) = dim(hidden).

    # Arguments
        encoder: A [layer](./) or [layer container](./containers.md).
        decoder: A [layer](./) or [layer container](./containers.md).
        output_reconstruction: If this is `False`,
            the output of the autoencoder is the output of
            the deepest hidden layer.
            Otherwise, the output of the final decoder layer is returned.
        weights: list of numpy arrays to set as initial weights.

    # Examples
    ```python
        from keras.layers import containers, AutoEncoder, Dense
        from keras import models

        # input shape: (nb_samples, 32)
        encoder = containers.Sequential([Dense(16, input_dim=32), Dense(8)])
        decoder = containers.Sequential([Dense(16, input_dim=8), Dense(32)])

        autoencoder = AutoEncoder(encoder=encoder, decoder=decoder, output_reconstruction=True)
        model = models.Sequential()
        model.add(autoencoder)

        # training the autoencoder:
        model.compile(optimizer='sgd', loss='mse')
        model.fit(X_train, X_train, nb_epoch=10)

        # predicting compressed representations of inputs:
        autoencoder.output_reconstruction = False  # the model has to be recompiled after modifying this property
        model.compile(optimizer='sgd', loss='mse')
        representations = model.predict(X_test)

        # the model is still trainable, although it now expects compressed representations as targets:
        model.fit(X_test, representations, nb_epoch=1)  # in this case the loss will be 0, so it's useless

        # to keep training against the original inputs, just switch back output_reconstruction to True:
        autoencoder.output_reconstruction = True
        model.compile(optimizer='sgd', loss='mse')
        model.fit(X_train, X_train, nb_epoch=10)
    ```
    '''
    def __init__(self, encoder, decoder, output_reconstruction=True,
                 weights=None, overwrite_weights=True, **kwargs):
        super(AutoEncoder, self).__init__(**kwargs)

        self._output_reconstruction = output_reconstruction
        self.encoder = encoder
        self.decoder = decoder

<<<<<<< HEAD
        self.decoder.set_previous(self.encoder,
                                  overwrite_weights=overwrite_weights)
=======
        if output_reconstruction:
            self.decoder.set_previous(self.encoder)
>>>>>>> 0c75006d

        if weights is not None:
            self.set_weights(weights)

        super(AutoEncoder, self).__init__(**kwargs)
        self.build()

    @property
    def output_reconstruction(self):
        return self._output_reconstruction

    @output_reconstruction.setter
    def output_reconstruction(self, value):
        self._output_reconstruction = value
        self.build()

    def build(self):
        self.trainable_weights = []
        self.regularizers = []
        self.constraints = []
        self.updates = []
        if self.output_reconstruction:
            layers = [self.encoder, self.decoder]
        else:
            layers = [self.encoder]
        for layer in layers:
            params, regularizers, constraints, updates = layer.get_params()
            self.regularizers += regularizers
            self.updates += updates
            for p, c in zip(params, constraints):
                if p not in self.trainable_weights:
                    self.trainable_weights.append(p)
                    self.constraints.append(c)

<<<<<<< HEAD
    def set_previous(self, node, connection_map={}, overwrite_weights=True):
        self.encoder.set_previous(node, connection_map, overwrite_weights)
        super(AutoEncoder, self).set_previous(node, connection_map, overwrite_weights)
=======
    def set_previous(self, node):
        self.encoder.set_previous(node)
>>>>>>> 0c75006d

    def get_weights(self):
        weights = []
        for layer in [self.encoder, self.decoder]:
            weights += layer.get_weights()
        return weights

    def set_weights(self, weights):
        nb_param = len(self.encoder.trainable_weights)
        self.encoder.set_weights(weights[:nb_param])
        self.decoder.set_weights(weights[nb_param:])

    def get_input(self, train=False):
        return self.encoder.get_input(train)

    @property
    def input(self):
        return self.encoder.input

    @property
    def input_shape(self):
        return self.encoder.input_shape

    @property
    def output_shape(self):
        if self.output_reconstruction:
            return self.decoder.output_shape
        else:
            return self.encoder.output_shape

    def get_output(self, train=False):
        if self.output_reconstruction:
            return self.decoder.get_output(train)
        else:
            return self.encoder.get_output(train)

    def get_config(self):
        return {'name': self.__class__.__name__,
                'encoder_config': self.encoder.get_config(),
                'decoder_config': self.decoder.get_config(),
                'output_reconstruction': self.output_reconstruction}


class MaxoutDense(Layer):
    '''A dense maxout layer.

    A `MaxoutDense` layer takes the element-wise maximum of
    `nb_feature` `Dense(input_dim, output_dim)` linear layers.
    This allows the layer to learn a convex,
    piecewise linear activation function over the inputs.

    Note that this is a *linear* layer;
    if you wish to apply activation function
    (you shouldn't need to --they are universal function approximators),
    an `Activation` layer must be added after.

    # Input shape
        2D tensor with shape: `(nb_samples, input_dim)`.

    # Output shape
        2D tensor with shape: `(nb_samples, output_dim)`.

    # References
        - [Maxout Networks](http://arxiv.org/pdf/1302.4389.pdf)
    '''
    input_ndim = 2

    def __init__(self, output_dim, nb_feature=4,
                 init='glorot_uniform', weights=None,
                 W_regularizer=None, b_regularizer=None, activity_regularizer=None,
                 W_constraint=None, b_constraint=None, input_dim=None, **kwargs):
        self.output_dim = output_dim
        self.nb_feature = nb_feature
        self.init = initializations.get(init)

        self.W_regularizer = regularizers.get(W_regularizer)
        self.b_regularizer = regularizers.get(b_regularizer)
        self.activity_regularizer = regularizers.get(activity_regularizer)

        self.W_constraint = constraints.get(W_constraint)
        self.b_constraint = constraints.get(b_constraint)
        self.constraints = [self.W_constraint, self.b_constraint]

        self.initial_weights = weights
        self.input_dim = input_dim
        if self.input_dim:
            kwargs['input_shape'] = (self.input_dim,)
        self.input = K.placeholder(ndim=2)
        super(MaxoutDense, self).__init__(**kwargs)

    def build(self):
        input_dim = self.input_shape[1]

        self.W = self.init((self.nb_feature, input_dim, self.output_dim))
        self.b = K.zeros((self.nb_feature, self.output_dim))

        self.trainable_weights = [self.W, self.b]
        self.regularizers = []

        if self.W_regularizer:
            self.W_regularizer.set_param(self.W)
            self.regularizers.append(self.W_regularizer)

        if self.b_regularizer:
            self.b_regularizer.set_param(self.b)
            self.regularizers.append(self.b_regularizer)

        if self.activity_regularizer:
            self.activity_regularizer.set_layer(self)
            self.regularizers.append(self.activity_regularizer)

        if self.initial_weights is not None:
            self.set_weights(self.initial_weights)
            del self.initial_weights

    @property
    def output_shape(self):
        return (self.input_shape[0], self.output_dim)

    def get_output(self, train=False):
        X = self.get_input(train)
        # -- don't need activation since it's just linear.
        output = K.max(K.dot(X, self.W) + self.b, axis=1)
        return output

    def get_config(self):
        config = {'name': self.__class__.__name__,
                  'output_dim': self.output_dim,
                  'init': self.init.__name__,
                  'nb_feature': self.nb_feature,
                  'W_regularizer': self.W_regularizer.get_config() if self.W_regularizer else None,
                  'b_regularizer': self.b_regularizer.get_config() if self.b_regularizer else None,
                  'activity_regularizer': self.activity_regularizer.get_config() if self.activity_regularizer else None,
                  'W_constraint': self.W_constraint.get_config() if self.W_constraint else None,
                  'b_constraint': self.b_constraint.get_config() if self.b_constraint else None,
                  'input_dim': self.input_dim}
        base_config = super(MaxoutDense, self).get_config()
        return dict(list(base_config.items()) + list(config.items()))


class Lambda(Layer):
    '''Used for evaluating an arbitrary Theano / TensorFlow expression
    on the output of the previous layer.

    # Input shape
        Arbitrary. Use the keyword argument input_shape
        (tuple of integers, does not include the samples axis)
        when using this layer as the first layer in a model.

    # Output shape
        Specified by `output_shape` argument.

    # Arguments
        function: The function to be evaluated.
            Takes one argument: the output of previous layer
        output_shape: Expected output shape from function.
            Could be a tuple or a function of the shape of the input
    '''
    def __init__(self, function, output_shape=None, **kwargs):
        super(Lambda, self).__init__(**kwargs)
        py3 = sys.version_info[0] == 3
        if py3:
            self.function = marshal.dumps(function.__code__)
        else:
            assert hasattr(function, 'func_code'), ('The Lambda layer "function"'
                                                    ' argument must be a Python function.')
            self.function = marshal.dumps(function.func_code)
        if output_shape is None:
            self._output_shape = None
        elif type(output_shape) in {tuple, list}:
            self._output_shape = tuple(output_shape)
        else:
            if py3:
                self._output_shape = marshal.dumps(output_shape.__code__)
            else:
                self._output_shape = marshal.dumps(output_shape.func_code)
        super(Lambda, self).__init__()

    @property
    def output_shape(self):
        if self._output_shape is None:
            return self.input_shape
        elif type(self._output_shape) == tuple:
            return (self.input_shape[0], ) + self._output_shape
        else:
            output_shape_func = marshal.loads(self._output_shape)
            output_shape_func = types.FunctionType(output_shape_func, globals())
            shape = output_shape_func(self.input_shape)
            if type(shape) not in {list, tuple}:
                raise Exception('output_shape function must return a tuple')
            return tuple(shape)

    def get_output(self, train=False):
        X = self.get_input(train)
        func = marshal.loads(self.function)
        func = types.FunctionType(func, globals())
        return func(X)


class MaskedLambda(MaskedLayer, Lambda):
    pass


class LambdaMerge(Lambda):
    '''LambdaMerge layer for evaluating an arbitrary Theano / TensorFlow
    function over multiple inputs.

    # Output shape
        Specified by output_shape argument

    # Arguments
        layers - Input layers. Similar to layers argument of Merge
        function - The function to be evaluated. Takes one argument:
            list of outputs from input layers
        output_shape - Expected output shape from function.
            Could be a tuple or a function of list of input shapes
    '''
    def __init__(self, layers, function, output_shape=None):
        if len(layers) < 2:
            raise Exception('Please specify two or more input layers '
                            '(or containers) to merge.')
        self.layers = layers
        self.trainable_weights = []
        self.regularizers = []
        self.constraints = []
        self.updates = []
        for l in self.layers:
            params, regs, consts, updates = l.get_params()
            self.regularizers += regs
            self.updates += updates
            # params and constraints have the same size
            for p, c in zip(params, consts):
                if p not in self.trainable_weights:
                    self.trainable_weights.append(p)
                    self.constraints.append(c)
        py3 = sys.version_info[0] == 3
        if py3:
            self.function = marshal.dumps(function.__code__)
        else:
            self.function = marshal.dumps(function.func_code)
        if output_shape is None:
            self._output_shape = None
        elif type(output_shape) in {tuple, list}:
            self._output_shape = tuple(output_shape)
        else:
            if py3:
                self._output_shape = marshal.dumps(output_shape.__code__)
            else:
                self._output_shape = marshal.dumps(output_shape.func_code)
        super(Lambda, self).__init__()

    @property
    def output_shape(self):
        input_shapes = [layer.output_shape for layer in self.layers]
        if self._output_shape is None:
            return input_shapes[0]
        elif type(self._output_shape) == tuple:
            return (input_shapes[0][0], ) + self._output_shape
        else:
            output_shape_func = marshal.loads(self._output_shape)
            output_shape_func = types.FunctionType(output_shape_func, globals())
            shape = output_shape_func(input_shapes)
            if type(shape) not in {list, tuple}:
                raise Exception('output_shape function must return a tuple.')
            return tuple(shape)

    def get_params(self):
        return self.trainable_weights, self.regularizers, self.constraints, self.updates

    def get_output(self, train=False):
        func = marshal.loads(self.function)
        func = types.FunctionType(func, globals())
        inputs = [layer.get_output(train) for layer in self.layers]
        return func(inputs)

    def get_input(self, train=False):
        res = []
        for i in range(len(self.layers)):
            o = self.layers[i].get_input(train)
            if not type(o) == list:
                o = [o]
            for output in o:
                if output not in res:
                    res.append(output)
        return res

    @property
    def input(self):
        return self.get_input()

    def supports_masked_input(self):
        return False

    def get_output_mask(self, train=None):
        return None

    def get_weights(self):
        weights = []
        for l in self.layers:
            weights += l.get_weights()
        return weights

    def set_weights(self, weights):
        for i in range(len(self.layers)):
            nb_param = len(self.layers[i].trainable_weights) + len(self.non_trainable_weights)
            self.layers[i].set_weights(weights[:nb_param])
            weights = weights[nb_param:]

    def get_config(self):
        config = {'name': self.__class__.__name__,
                  'layers': [l.get_config() for l in self.layers],
                  'function': self.function,
                  'output_shape': self._output_shape}
        base_config = super(LambdaMerge, self).get_config()
        return dict(list(base_config.items()) + list(config.items()))


class Siamese(Layer):
    '''Share a layer accross multiple inputs.

    For instance, this allows you to applied e.g.
    a same `Dense` layer to the output of two
    different layers in a graph.

    # Output shape
        Depends on merge_mode argument

    # Arguments
        layer: The layer to be shared across multiple inputs
        inputs: Inputs to the shared layer
        merge_mode: Same meaning as `mode` argument of Merge layer
        concat_axis: Same meaning as `concat_axis` argument of Merge layer
        dot_axes: Same meaning as `dot_axes` argument of Merge layer
        is_graph: Should be set to True when used inside `Graph`
    '''
    def __init__(self, layer, inputs, merge_mode='concat',
                 concat_axis=1, dot_axes=-1, is_graph=False, **kwargs):
        if merge_mode not in ['sum', 'mul', 'concat', 'ave',
                              'join', 'cos', 'dot', None]:
            raise Exception('Invalid merge mode: ' + str(merge_mode))

        if merge_mode in {'cos', 'dot'}:
            if len(inputs) > 2:
                raise Exception(merge_mode + ' merge takes exactly 2 layers.')

        self.layer = layer
        self.trainable = layer.trainable
        self.is_graph = is_graph
        self.inputs = inputs
        self.layer.set_previous(inputs[0])
        self.merge_mode = merge_mode
        self.concat_axis = concat_axis
        self.dot_axes = dot_axes
        self.trainable_weights = []
        self.regularizers = []
        self.constraints = []
        self.updates = []
        layers = [layer]
        if merge_mode and not is_graph:
            layers += inputs
        for l in layers:
            params, regs, consts, updates = l.get_params()
            self.regularizers += regs
            self.updates += updates
            # params and constraints have the same size
            for p, c in zip(params, consts):
                if p not in self.trainable_weights:
                    self.trainable_weights.append(p)
                    self.constraints.append(c)
        super(Siamese, self).__init__()

    @property
    def output_shape(self):
        if self.merge_mode is None:
            return self.layer.output_shape
        input_shapes = [self.get_output_shape(i) for i in range(len(self.inputs))]

        if self.merge_mode in ['sum', 'mul', 'ave']:
            return input_shapes[0]

        elif self.merge_mode == 'concat':
            output_shape = list(input_shapes[0])
            for shape in input_shapes[1:]:
                output_shape[self.concat_axis] += shape[self.concat_axis]
            return tuple(output_shape)

        elif self.merge_mode == 'join':
            return None

        elif self.merge_mode == 'dot':
            shape1 = list(input_shapes[0])
            shape2 = list(input_shapes[1])
            for i in self.dot_axes[0]:
                shape1.pop(i)
            for i in self.dot_axes[1]:
                shape2.pop(i)
            shape = shape1 + shape2[1:]
            if len(shape) == 1:
                shape.append(1)
            return tuple(shape)

        elif self.merge_mode == 'cos':
            return (input_shapes[0][0], 1)

    def get_params(self):
        return self.trainable_weights, self.regularizers, self.constraints, self.updates

    def set_layer_input(self, head):
        layer = self.layer
        from ..layers.containers import Sequential
        while issubclass(layer.__class__, Sequential):
            layer = layer.layers[0]
        layer.previous = self.inputs[head]

    def get_output_at(self, head, train=False):
        X = self.inputs[head].get_output(train)
        mask = self.inputs[head].get_output_mask(train)
        Y = self.layer(X, mask)
        return Y

    def get_output_shape(self, head, train=False):
        self.set_layer_input(head)
        return self.layer.output_shape

    def get_output_join(self, train=False):
        o = OrderedDict()
        for i in range(len(self.inputs)):
            X = self.get_output_at(i, train)
            name = getattr(self.inputs[i], 'name', None)
            if name is None:
                raise ValueError('merge_mode="join" '
                                 'only works with named inputs.')
            o[name] = X
        return o

    def get_output_sum(self, train=False):
        s = self.get_output_at(0, train)
        for i in range(1, len(self.inputs)):
            s += self.get_output_at(i, train)
        return s

    def get_output_ave(self, train=False):
        n = len(self.inputs)
        s = self.get_output_at(0, train)
        for i in range(1, n):
            s += self.get_output_at(i, train)
        s /= n
        return s

    def get_output_concat(self, train=False):
        inputs = [self.get_output_at(i, train) for i in range(len(self.inputs))]
        return K.concatenate(inputs, axis=self.concat_axis)

    def get_output_mul(self, train=False):
        s = self.get_output_at(0, train)
        for i in range(1, len(self.inputs)):
            s *= self.get_output_at(i, train)
        return s

    def get_output_dot(self, train=False):
        if K._BACKEND != 'theano':
            raise Exception('"dot" merge mode will only work with Theano.')
        from theano import tensor as T
        l1 = self.get_output_at(0, train)
        l2 = self.get_output_at(1, train)
        output = T.batched_tensordot(l1, l2, self.dot_axes)
        output = output.dimshuffle((0, 'x'))
        return output

    def get_output_cos(self, train=False):
        if K._BACKEND != 'theano':
            raise Exception('"cos" merge mode will only work with Theano.')
        import theano
        from theano import tensor as T
        l1 = self.get_output_at(0, train)
        l2 = self.get_output_at(1, train)
        norm_l1 = K.l2_normalize(l1, axis=-1)
        norm_l2 = K.l2_normalize(l2, axis=-1)
        output = T.batched_tensordot(norm_l1, norm_l2, self.dot_axes)
        output = output.dimshuffle((0, 'x'))
        return output

    def get_output(self, train=False):
        mode = self.merge_mode
        if mode == 'join':
            return self.get_output_join(train)
        elif mode == 'concat':
            return self.get_output_concat(train)
        elif mode == 'sum':
            return self.get_output_sum(train)
        elif mode == 'ave':
            return self.get_output_ave(train)
        elif mode == 'mul':
            return self.get_output_mul(train)
        elif mode == 'dot':
            return self.get_output_dot(train)
        elif mode == 'cos':
            return self.get_output_cos(train)

    def get_input(self, train=False):
        res = []
        for i in range(len(self.inputs)):
            o = self.inputs[i].get_input(train)
            if type(o) != list:
                o = [o]
            for output in o:
                if output not in res:
                    res.append(output)
        return res

    @property
    def input(self):
        return self.get_input()

    def supports_masked_input(self):
        return False

    def get_output_mask(self, train=None):
        return None

    def get_weights(self):
        weights = self.layer.get_weights()
        if self.merge_mode and not self.is_graph:
            for m in self.inputs:
                weights += m.get_weights()
        return weights

    def set_weights(self, weights):
        nb_param = len(self.layer.trainable_weights)
        self.layer.set_weights(weights[:nb_param])
        weights = weights[nb_param:]
        if self.merge_mode and not self.is_graph:
            for i in range(len(self.inputs)):
                nb_param = len(self.inputs[i].trainable_weights)
                self.inputs[i].set_weights(weights[:nb_param])
                weights = weights[nb_param:]

    def get_config(self):
        return self.layer.get_config()


class SiameseHead(Layer):
    '''This layer should be added only on top of a Siamese layer
    with merge_mode = None.

    Outputs the output of the Siamese layer at a given index,
    specified by the head argument.

    # Arguments
        head: The index at which the output of the Siamese layer
            should be obtained
    '''
    def __init__(self, head, **kwargs):
        self.head = head
<<<<<<< HEAD
        self.params = []
        super(SiameseHead, self).__init__(**kwargs)
=======
        self.trainable_weights = []
        super(SiameseHead, self).__init__()
>>>>>>> 0c75006d

    def get_output(self, train=False):
        return self.get_input(train)

    @property
    def input_shape(self):
        return self.previous.get_output_shape(self.head)

    def get_input(self, train=False):
        return self.previous.get_output_at(self.head, train)

    def get_config(self):

        config = {'name': self.__class__.__name__,
                  'head': self.head}

        base_config = super(SiameseHead, self).get_config()
        return dict(list(base_config.items()) + list(config.items()))

    def set_previous(self, layer):
        self.previous = layer


def add_shared_layer(layer, inputs):
    '''Use this function to add a shared layer across
    multiple Sequential models without merging the outputs.
    '''
    input_layers = [l.layers[-1] for l in inputs]
    s = Siamese(layer, input_layers, merge_mode=None)
    for i in range(len(inputs)):
        sh = SiameseHead(i)
        inputs[i].add(s)
        inputs[i].add(sh)


class Highway(Layer):
    '''Densely connected highway network,
    a natural extension of LSTMs to feedforward networks.

    # Input shape
        2D tensor with shape: `(nb_samples, input_dim)`.

    # Output shape
        2D tensor with shape: `(nb_samples, input_dim)`.

    # Arguments
        init: name of initialization function for the weights of the layer
            (see [initializations](../initializations.md)),
            or alternatively, Theano function to use for weights
            initialization. This parameter is only relevant
            if you don't pass a `weights` argument.
        transform_bias: value for the bias to take on initially (default -2)
        activation: name of activation function to use
            (see [activations](../activations.md)),
            or alternatively, elementwise Theano function.
            If you don't specify anything, no activation is applied
            (ie. "linear" activation: a(x) = x).
        weights: list of numpy arrays to set as initial weights.
            The list should have 1 element, of shape `(input_dim, output_dim)`.
        W_regularizer: instance of [WeightRegularizer](../regularizers.md)
            (eg. L1 or L2 regularization), applied to the main weights matrix.
        b_regularizer: instance of [WeightRegularizer](../regularizers.md),
            applied to the bias.
        activity_regularizer: instance of [ActivityRegularizer](../regularizers.md),
            applied to the network output.
        W_constraint: instance of the [constraints](../constraints.md) module
            (eg. maxnorm, nonneg), applied to the main weights matrix.
        b_constraint: instance of the [constraints](../constraints.md) module,
            applied to the bias.
        input_dim: dimensionality of the input (integer).
            This argument (or alternatively, the keyword argument `input_shape`)
            is required when using this layer as the first layer in a model.

    # References
        - [Highway Networks](http://arxiv.org/pdf/1505.00387v2.pdf)
    '''
    input_ndim = 2

    def __init__(self, init='glorot_uniform', transform_bias=-2,
                 activation='linear', weights=None,
                 W_regularizer=None, b_regularizer=None, activity_regularizer=None,
                 W_constraint=None, b_constraint=None, input_dim=None, **kwargs):
        self.init = initializations.get(init)
        self.transform_bias = transform_bias
        self.activation = activations.get(activation)

        self.W_regularizer = regularizers.get(W_regularizer)
        self.b_regularizer = regularizers.get(b_regularizer)
        self.activity_regularizer = regularizers.get(activity_regularizer)

        self.W_constraint = constraints.get(W_constraint)
        self.b_constraint = constraints.get(b_constraint)
        self.constraints = [self.W_constraint, self.b_constraint]

        self.initial_weights = weights

        self.input_dim = input_dim
        if self.input_dim:
            kwargs['input_shape'] = (self.input_dim,)
        self.input = K.placeholder(ndim=2)
        super(Highway, self).__init__(**kwargs)

    def build(self):
        input_dim = self.input_shape[1]

        self.W = self.init((input_dim, input_dim))
        self.W_carry = self.init((input_dim, input_dim))

        self.b = K.zeros((input_dim,))
        # initialize with a vector of values `transform_bias`
        self.b_carry = K.variable(np.ones((input_dim,)) * self.transform_bias)

        self.trainable_weights = [self.W, self.b, self.W_carry, self.b_carry]

        self.regularizers = []
        if self.W_regularizer:
            self.W_regularizer.set_param(self.W)
            self.regularizers.append(self.W_regularizer)

        if self.b_regularizer:
            self.b_regularizer.set_param(self.b)
            self.regularizers.append(self.b_regularizer)

        if self.activity_regularizer:
            self.activity_regularizer.set_layer(self)
            self.regularizers.append(self.activity_regularizer)

        if self.initial_weights is not None:
            self.set_weights(self.initial_weights)
            del self.initial_weights

    @property
    def output_shape(self):
        return (self.input_shape[0], self.input_shape[1])

    def get_output(self, train=False):
        X = self.get_input(train)
        transform_weight = activations.sigmoid(K.dot(X, self.W_carry) + self.b_carry)
        act = self.activation(K.dot(X, self.W) + self.b)
        act *= transform_weight
        output = act + (1 - transform_weight) * X
        return output

    def get_config(self):
        config = {'name': self.__class__.__name__,
                  'init': self.init.__name__,
                  'transform_bias': self.transform_bias,
                  'activation': self.activation.__name__,
                  'W_regularizer': self.W_regularizer.get_config() if self.W_regularizer else None,
                  'b_regularizer': self.b_regularizer.get_config() if self.b_regularizer else None,
                  'activity_regularizer': self.activity_regularizer.get_config() if self.activity_regularizer else None,
                  'W_constraint': self.W_constraint.get_config() if self.W_constraint else None,
                  'b_constraint': self.b_constraint.get_config() if self.b_constraint else None,
                  'input_dim': self.input_dim}
        base_config = super(Highway, self).get_config()
        return dict(list(base_config.items()) + list(config.items()))<|MERGE_RESOLUTION|>--- conflicted
+++ resolved
@@ -90,11 +90,7 @@
         self.get_input = tmp_input
         return Y
 
-<<<<<<< HEAD
-    def set_previous(self, layer, connection_map={}, overwrite_weights=True):
-=======
-    def set_previous(self, layer):
->>>>>>> 0c75006d
+    def set_previous(self, layer, overwrite_weights=True):
         '''Connect a layer to its parent in the computational graph.
         '''
         assert self.nb_input == layer.nb_output == 1, 'Cannot connect layers: input count and output count should be 1.'
@@ -358,60 +354,6 @@
         return dict(list(base_config.items()) + list(config.items()))
 
 
-<<<<<<< HEAD
-class TimeDistributedMerge(MaskedLayer):
-    '''Sum/multiply/average over the outputs of a TimeDistributed layer.
-
-    # Input shape
-        3D tensor with shape: `(samples, steps, features)`.
-
-    # Output shape
-        2D tensor with shape: `(samples, features)`.
-
-    # Arguments
-        mode: one of {'sum', 'mul', 'ave'}
-    '''
-    input_ndim = 3
-
-    def __init__(self, mode='sum', **kwargs):
-        super(TimeDistributedMerge, self).__init__(**kwargs)
-        self.mode = mode
-        self.params = []
-        self.regularizers = []
-        self.constraints = []
-        self.updates = []
-
-    @property
-    def output_shape(self):
-        return (None, self.input_shape[2])
-
-    def get_output_mask(self, train=False):
-        # This layer consumes any masking
-        return None
-
-    def get_output(self, train=False):
-        X = self.get_input(train)
-        if self.mode == 'ave':
-            s = K.mean(X, axis=1)
-            return s
-        if self.mode == 'sum':
-            s = K.sum(X, axis=1)
-            return s
-        elif self.mode == 'mul':
-            s = K.prod(X, axis=1)
-            return s
-        else:
-            raise Exception('Unknown merge mode')
-
-    def get_config(self):
-        config = {'name': self.__class__.__name__,
-                  'mode': self.mode}
-        base_config = super(TimeDistributedMerge, self).get_config()
-        return dict(list(base_config.items()) + list(config.items()))
-
-
-=======
->>>>>>> 0c75006d
 class Merge(Layer):
     '''Merge the output of a list of layers or containers into a single tensor.
 
@@ -601,13 +543,8 @@
             return output
         elif self.mode == 'cos':
             if K._BACKEND != 'theano':
-<<<<<<< HEAD
-                raise Exception('"dot" merge mode will only work with Theano.')
-            import theano.tensor as T
-=======
                 raise Exception('"cos" merge mode will only work with Theano.')
             from theano import tensor as T
->>>>>>> 0c75006d
             l1 = self.layers[0].get_output(train)
             l2 = self.layers[1].get_output(train)
             output = T.batched_tensordot(l1, l2, self.dot_axes) / T.sqrt(T.batched_tensordot(l1, l1, self.dot_axes) * T.batched_tensordot(l2, l2, self.dot_axes))
@@ -1288,13 +1225,9 @@
         self.encoder = encoder
         self.decoder = decoder
 
-<<<<<<< HEAD
-        self.decoder.set_previous(self.encoder,
-                                  overwrite_weights=overwrite_weights)
-=======
         if output_reconstruction:
-            self.decoder.set_previous(self.encoder)
->>>>>>> 0c75006d
+            self.decoder.set_previous(self.encoder,
+                                      overwrite_weights=ovverwrite_weights)
 
         if weights is not None:
             self.set_weights(weights)
@@ -1329,14 +1262,8 @@
                     self.trainable_weights.append(p)
                     self.constraints.append(c)
 
-<<<<<<< HEAD
-    def set_previous(self, node, connection_map={}, overwrite_weights=True):
-        self.encoder.set_previous(node, connection_map, overwrite_weights)
-        super(AutoEncoder, self).set_previous(node, connection_map, overwrite_weights)
-=======
-    def set_previous(self, node):
-        self.encoder.set_previous(node)
->>>>>>> 0c75006d
+    def set_previous(self, node, overwrite_weights=True):
+        self.encoder.set_previous(node, overwrite_weights)
 
     def get_weights(self):
         weights = []
@@ -1891,13 +1818,8 @@
     '''
     def __init__(self, head, **kwargs):
         self.head = head
-<<<<<<< HEAD
-        self.params = []
-        super(SiameseHead, self).__init__(**kwargs)
-=======
         self.trainable_weights = []
         super(SiameseHead, self).__init__()
->>>>>>> 0c75006d
 
     def get_output(self, train=False):
         return self.get_input(train)
