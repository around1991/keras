--- conflicted
+++ resolved
@@ -74,7 +74,6 @@
                 kwargs[kwarg] = layer_dict[kwarg]
         return AutoEncoder(**kwargs)
 
-<<<<<<< HEAD
     elif name == 'Siamese':
         kwargs = {}
         kwargs['layer'] = container_from_config(layer_dict.pop('layer'))
@@ -83,10 +82,7 @@
         for kwarg in layer_dict:
             kwargs[kwarg] = layer_dict[kwarg]
         return Siamese(**kwargs)
-    else:
-=======
     else:  # this is a non-topological layer (e.g. Dense, etc.)
->>>>>>> 41d07f5b
         layer_dict.pop('name')
 
         for k, v in layer_dict.items():
